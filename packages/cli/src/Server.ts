--- conflicted
+++ resolved
@@ -383,13 +383,8 @@
 		await eventBus.initialize();
 
 		const controllers: object[] = [
-<<<<<<< HEAD
-			new EventBusController(),
+			new EventBusController(eventBus),
 			new AuthController({ config, internalHooks, repositories, logger, postHog, mfaService }),
-=======
-			new EventBusController(eventBus),
-			new AuthController({ config, internalHooks, repositories, logger, postHog }),
->>>>>>> 6c35ffa8
 			new OwnerController({ config, internalHooks, repositories, logger }),
 			new MeController({ externalHooks, internalHooks, repositories, logger }),
 			new MFAController(repositories.User, mfaService),
