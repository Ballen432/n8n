--- conflicted
+++ resolved
@@ -373,12 +373,9 @@
 		if (config.get('nodes.packagesMissing').length > 0) {
 			this.frontendSettings.missingPackages = true;
 		}
-<<<<<<< HEAD
 
 		this.frontendSettings.mfa.enabled = isMfaFeatureEnabled();
 
-=======
->>>>>>> 725393da
 		return this.frontendSettings;
 	}
 
