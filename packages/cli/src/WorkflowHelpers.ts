import { In } from 'typeorm';
import { Container } from 'typedi';
import type {
	IDataObject,
	IExecuteData,
	INode,
	INodeCredentialsDetails,
	IRun,
	IRunExecutionData,
	ITaskData,
	NodeApiError,
	WorkflowExecuteMode,
} from 'n8n-workflow';
import {
	ErrorReporterProxy as ErrorReporter,
	LoggerProxy as Logger,
	NodeOperationError,
	Workflow,
} from 'n8n-workflow';
import { v4 as uuid } from 'uuid';
import * as Db from '@/Db';
import type {
	ICredentialsDb,
	IWorkflowErrorData,
	IWorkflowExecutionDataProcess,
} from '@/Interfaces';
import { NodeTypes } from '@/NodeTypes';
import { WorkflowRunner } from '@/WorkflowRunner';

import config from '@/config';
import type { WorkflowEntity } from '@db/entities/WorkflowEntity';
import type { User } from '@db/entities/User';
import { RoleRepository } from '@db/repositories';
import { whereClause } from '@/UserManagement/UserManagementHelper';
import omit from 'lodash.omit';
import { PermissionChecker } from './UserManagement/PermissionChecker';
import { isWorkflowIdValid } from './utils';
import { UserService } from './user/user.service';

const ERROR_TRIGGER_TYPE = config.getEnv('nodes.errorTriggerType');

/**
 * Returns the data of the last executed node
 *
 */
export function getDataLastExecutedNodeData(inputData: IRun): ITaskData | undefined {
	const { runData, pinData = {} } = inputData.data.resultData;
	const { lastNodeExecuted } = inputData.data.resultData;

	if (lastNodeExecuted === undefined) {
		return undefined;
	}

	if (runData[lastNodeExecuted] === undefined) {
		return undefined;
	}

	const lastNodeRunData = runData[lastNodeExecuted][runData[lastNodeExecuted].length - 1];

	let lastNodePinData = pinData[lastNodeExecuted];

	if (lastNodePinData && inputData.mode === 'manual') {
		if (!Array.isArray(lastNodePinData)) lastNodePinData = [lastNodePinData];

		const itemsPerRun = lastNodePinData.map((item, index) => {
			return { json: item, pairedItem: { item: index } };
		});

		return {
			startTime: 0,
			executionTime: 0,
			data: { main: [itemsPerRun] },
			source: lastNodeRunData.source,
		};
	}

	return lastNodeRunData;
}

/**
 * Executes the error workflow
 *
 * @param {string} workflowId The id of the error workflow
 * @param {IWorkflowErrorData} workflowErrorData The error data
 */
export async function executeErrorWorkflow(
	workflowId: string,
	workflowErrorData: IWorkflowErrorData,
	runningUser: User,
): Promise<void> {
	// Wrap everything in try/catch to make sure that no errors bubble up and all get caught here
	try {
		const workflowData = await Db.collections.Workflow.findOneBy({ id: workflowId });

		if (workflowData === null) {
			// The error workflow could not be found
			Logger.error(
				// eslint-disable-next-line @typescript-eslint/restrict-template-expressions
				`Calling Error Workflow for "${workflowErrorData.workflow.id}". Could not find error workflow "${workflowId}"`,
				{ workflowId },
			);
			return;
		}

		const executionMode = 'error';
		const nodeTypes = Container.get(NodeTypes);

		const workflowInstance = new Workflow({
			id: workflowId,
			name: workflowData.name,
			nodeTypes,
			nodes: workflowData.nodes,
			connections: workflowData.connections,
			active: workflowData.active,
			staticData: workflowData.staticData,
			settings: workflowData.settings,
		});

		try {
			await PermissionChecker.checkSubworkflowExecutePolicy(
				workflowInstance,
				runningUser.id,
				workflowErrorData.workflow.id,
			);
		} catch (error) {
			Logger.info('Error workflow execution blocked due to subworkflow settings', {
				erroredWorkflowId: workflowErrorData.workflow.id,
				errorWorkflowId: workflowId,
			});
			return;
		}

		let node: INode;
		let workflowStartNode: INode | undefined;
		for (const nodeName of Object.keys(workflowInstance.nodes)) {
			node = workflowInstance.nodes[nodeName];
			if (node.type === ERROR_TRIGGER_TYPE) {
				workflowStartNode = node;
			}
		}

		if (workflowStartNode === undefined) {
			Logger.error(
				// eslint-disable-next-line @typescript-eslint/restrict-template-expressions
				`Calling Error Workflow for "${workflowErrorData.workflow.id}". Could not find "${ERROR_TRIGGER_TYPE}" in workflow "${workflowId}"`,
			);
			return;
		}

		// Can execute without webhook so go on

		// Initialize the data of the webhook node
		const nodeExecutionStack: IExecuteData[] = [];
		nodeExecutionStack.push({
			node: workflowStartNode,
			data: {
				main: [
					[
						{
							json: workflowErrorData,
						},
					],
				],
			},
			source: null,
		});

		const runExecutionData: IRunExecutionData = {
			startData: {},
			resultData: {
				runData: {},
			},
			executionData: {
				contextData: {},
				nodeExecutionStack,
				waitingExecution: {},
				waitingExecutionSource: {},
			},
		};

		const runData: IWorkflowExecutionDataProcess = {
			executionMode,
			executionData: runExecutionData,
			workflowData,
			userId: runningUser.id,
		};

		const workflowRunner = new WorkflowRunner();
		await workflowRunner.run(runData);
	} catch (error) {
		ErrorReporter.error(error);
		Logger.error(
			// eslint-disable-next-line @typescript-eslint/restrict-template-expressions, @typescript-eslint/no-unsafe-member-access
			`Calling Error Workflow for "${workflowErrorData.workflow.id}": "${error.message}"`,
			{ workflowId: workflowErrorData.workflow.id },
		);
	}
}

/**
 * Saves the static data if it changed
 */
export async function saveStaticData(workflow: Workflow): Promise<void> {
	if (workflow.staticData.__dataChanged === true) {
		// Static data of workflow changed and so has to be saved
		if (isWorkflowIdValid(workflow.id)) {
			// Workflow is saved so update in database
			try {
				// eslint-disable-next-line @typescript-eslint/no-use-before-define, @typescript-eslint/no-non-null-assertion
				await saveStaticDataById(workflow.id!, workflow.staticData);
				workflow.staticData.__dataChanged = false;
			} catch (error) {
				ErrorReporter.error(error);
				Logger.error(
					// eslint-disable-next-line @typescript-eslint/restrict-template-expressions, @typescript-eslint/no-unsafe-member-access
					`There was a problem saving the workflow with id "${workflow.id}" to save changed staticData: "${error.message}"`,
					{ workflowId: workflow.id },
				);
			}
		}
	}
}

/**
 * Saves the given static data on workflow
 *
 * @param {(string)} workflowId The id of the workflow to save data on
 * @param {IDataObject} newStaticData The static data to save
 */
export async function saveStaticDataById(
	workflowId: string,
	newStaticData: IDataObject,
): Promise<void> {
	await Db.collections.Workflow.update(workflowId, {
		staticData: newStaticData,
	});
}

/**
 * Returns the static data of workflow
 */
export async function getStaticDataById(workflowId: string) {
	const workflowData = await Db.collections.Workflow.findOne({
		select: ['staticData'],
		where: { id: workflowId },
	});
	return workflowData?.staticData ?? {};
}

/**
 * Set node ids if not already set
 */
export function addNodeIds(workflow: WorkflowEntity) {
	const { nodes } = workflow;
	if (!nodes) return;

	nodes.forEach((node) => {
		if (!node.id) {
			node.id = uuid();
		}
	});
}

// Checking if credentials of old format are in use and run a DB check if they might exist uniquely
export async function replaceInvalidCredentials(workflow: WorkflowEntity): Promise<WorkflowEntity> {
	const { nodes } = workflow;
	if (!nodes) return workflow;

	// caching
	const credentialsByName: Record<string, Record<string, INodeCredentialsDetails>> = {};
	const credentialsById: Record<string, Record<string, INodeCredentialsDetails>> = {};

	// for loop to run DB fetches sequential and use cache to keep pressure off DB
	// trade-off: longer response time for less DB queries
	/* eslint-disable no-await-in-loop */
	for (const node of nodes) {
		if (!node.credentials || node.disabled) {
			continue;
		}
		// extract credentials types
		const allNodeCredentials = Object.entries(node.credentials);
		for (const [nodeCredentialType, nodeCredentials] of allNodeCredentials) {
			// Check if Node applies old credentials style
			if (typeof nodeCredentials === 'string' || nodeCredentials.id === null) {
				const name = typeof nodeCredentials === 'string' ? nodeCredentials : nodeCredentials.name;
				// init cache for type
				if (!credentialsByName[nodeCredentialType]) {
					credentialsByName[nodeCredentialType] = {};
				}
				if (credentialsByName[nodeCredentialType][name] === undefined) {
					const credentials = await Db.collections.Credentials.findBy({
						name,
						type: nodeCredentialType,
					});
					// if credential name-type combination is unique, use it
					if (credentials?.length === 1) {
						credentialsByName[nodeCredentialType][name] = {
							id: credentials[0].id,
							name: credentials[0].name,
						};
						node.credentials[nodeCredentialType] = credentialsByName[nodeCredentialType][name];
						continue;
					}

					// nothing found - add invalid credentials to cache to prevent further DB checks
					credentialsByName[nodeCredentialType][name] = {
						id: null,
						name,
					};
				} else {
					// get credentials from cache
					node.credentials[nodeCredentialType] = credentialsByName[nodeCredentialType][name];
				}
				continue;
			}

			// Node has credentials with an ID

			// init cache for type
			if (!credentialsById[nodeCredentialType]) {
				credentialsById[nodeCredentialType] = {};
			}

			// check if credentials for ID-type are not yet cached
			if (credentialsById[nodeCredentialType][nodeCredentials.id] === undefined) {
				// check first if ID-type combination exists
				const credentials = await Db.collections.Credentials.findOneBy({
					id: nodeCredentials.id,
					type: nodeCredentialType,
				});
				if (credentials) {
					credentialsById[nodeCredentialType][nodeCredentials.id] = {
						id: credentials.id,
						name: credentials.name,
					};
					node.credentials[nodeCredentialType] =
						credentialsById[nodeCredentialType][nodeCredentials.id];
					continue;
				}
				// no credentials found for ID, check if some exist for name
				const credsByName = await Db.collections.Credentials.findBy({
					name: nodeCredentials.name,
					type: nodeCredentialType,
				});
				// if credential name-type combination is unique, take it
				if (credsByName?.length === 1) {
					// add found credential to cache
					credentialsById[nodeCredentialType][credsByName[0].id] = {
						id: credsByName[0].id,
						name: credsByName[0].name,
					};
					node.credentials[nodeCredentialType] =
						credentialsById[nodeCredentialType][credsByName[0].id];
					continue;
				}

				// nothing found - add invalid credentials to cache to prevent further DB checks
				credentialsById[nodeCredentialType][nodeCredentials.id] = nodeCredentials;
				continue;
			}

			// get credentials from cache
			node.credentials[nodeCredentialType] =
				credentialsById[nodeCredentialType][nodeCredentials.id];
		}
	}
	/* eslint-enable no-await-in-loop */
	return workflow;
}

/**
 * Get the IDs of the workflows that have been shared with the user.
 * Returns all IDs if user is global owner (see `whereClause`)
 */
export async function getSharedWorkflowIds(user: User, roles?: string[]): Promise<string[]> {
	const sharedWorkflows = await Db.collections.SharedWorkflow.find({
		relations: ['workflow', 'role'],
		where: whereClause({ user, entityType: 'workflow', roles }),
		select: ['workflowId'],
	});

	return sharedWorkflows.map(({ workflowId }) => workflowId);
}

/**
 * Check if user owns more than 15 workflows or more than 2 workflows with at least 2 nodes.
 * If user does, set flag in its settings.
 */
export async function isBelowOnboardingThreshold(user: User): Promise<boolean> {
	let belowThreshold = true;
	const skippedTypes = ['n8n-nodes-base.start', 'n8n-nodes-base.stickyNote'];

	const workflowOwnerRole = await Container.get(RoleRepository).findWorkflowOwnerRole();
	const ownedWorkflowsIds = await Db.collections.SharedWorkflow.find({
		where: {
			userId: user.id,
			roleId: workflowOwnerRole?.id,
		},
		select: ['workflowId'],
	}).then((ownedWorkflows) => ownedWorkflows.map(({ workflowId }) => workflowId));

	if (ownedWorkflowsIds.length > 15) {
		belowThreshold = false;
	} else {
		// just fetch workflows' nodes to keep memory footprint low
		const workflows = await Db.collections.Workflow.find({
			where: { id: In(ownedWorkflowsIds) },
			select: ['nodes'],
		});

		// valid workflow: 2+ nodes without start node
		const validWorkflowCount = workflows.reduce((counter, workflow) => {
			if (counter <= 2 && workflow.nodes.length > 2) {
				const nodes = workflow.nodes.filter((node) => !skippedTypes.includes(node.type));
				if (nodes.length >= 2) {
					return counter + 1;
				}
			}
			return counter;
		}, 0);

		// more than 2 valid workflows required
		belowThreshold = validWorkflowCount <= 2;
	}

	// user is above threshold --> set flag in settings
	if (!belowThreshold) {
		void UserService.updateUserSettings(user.id, { isOnboarded: true });
	}

	return belowThreshold;
}

export function generateFailedExecutionFromError(
	mode: WorkflowExecuteMode,
	error: NodeApiError | NodeOperationError,
	node: INode,
): IRun {
	return {
		data: {
			startData: {
				destinationNode: node.name,
				runNodeFilter: [node.name],
			},
			resultData: {
				error,
				runData: {
					[node.name]: [
						{
							startTime: 0,
							executionTime: 0,
							error,
							source: [],
						},
					],
				},
				lastNodeExecuted: node.name,
			},
			executionData: {
				contextData: {},
				nodeExecutionStack: [
					{
						node,
						data: {},
						source: null,
					},
				],
				waitingExecution: {},
				waitingExecutionSource: {},
			},
		},
		finished: false,
		mode,
		startedAt: new Date(),
		stoppedAt: new Date(),
		status: 'failed',
	};
}

/** Get all nodes in a workflow where the node credential is not accessible to the user. */
export function getNodesWithInaccessibleCreds(workflow: WorkflowEntity, userCredIds: string[]) {
	if (!workflow.nodes) {
		return [];
	}
	return workflow.nodes.filter((node) => {
		if (!node.credentials) return false;

		const allUsedCredentials = Object.values(node.credentials);

		const allUsedCredentialIds = allUsedCredentials.map((nodeCred) => nodeCred.id?.toString());
		return allUsedCredentialIds.some(
			(nodeCredId) => nodeCredId && !userCredIds.includes(nodeCredId),
		);
	});
}

export function validateWorkflowCredentialUsage(
	newWorkflowVersion: WorkflowEntity,
	previousWorkflowVersion: WorkflowEntity,
	credentialsUserHasAccessTo: ICredentialsDb[],
) {
	/**
	 * We only need to check nodes that use credentials the current user cannot access,
	 * since these can be 2 possibilities:
	 * - Same ID already exist: it's a read only node and therefore cannot be changed
	 * - It's a new node which indicates tampering and therefore must fail saving
	 */

	const allowedCredentialIds = credentialsUserHasAccessTo.map((cred) => cred.id);

	const nodesWithCredentialsUserDoesNotHaveAccessTo = getNodesWithInaccessibleCreds(
		newWorkflowVersion,
		allowedCredentialIds,
	);

	// If there are no nodes with credentials the user does not have access to we can skip the rest
	if (nodesWithCredentialsUserDoesNotHaveAccessTo.length === 0) {
		return newWorkflowVersion;
	}

	const previouslyExistingNodeIds = previousWorkflowVersion.nodes.map((node) => node.id);

	// If it's a new node we can't allow it to be saved
	// since it uses creds the node doesn't have access
	const isTamperingAttempt = (inaccessibleCredNodeId: string) =>
		!previouslyExistingNodeIds.includes(inaccessibleCredNodeId);

	nodesWithCredentialsUserDoesNotHaveAccessTo.forEach((node) => {
		if (isTamperingAttempt(node.id)) {
			Logger.verbose('Blocked workflow update due to tampering attempt', {
				nodeType: node.type,
				nodeName: node.name,
				nodeId: node.id,
				nodeCredentials: node.credentials,
			});
			// Node is new, so this is probably a tampering attempt. Throw an error
			throw new NodeOperationError(
				node,
				`You don't have access to the credentials in the '${node.name}' node. Ask the owner to share them with you.`,
			);
		}
		// Replace the node with the previous version of the node
		// Since it cannot be modified (read only node)
		const nodeIdx = newWorkflowVersion.nodes.findIndex(
			(newWorkflowNode) => newWorkflowNode.id === node.id,
		);

		Logger.debug('Replacing node with previous version when saving updated workflow', {
			nodeType: node.type,
			nodeName: node.name,
			nodeId: node.id,
		});
		const previousNodeVersion = previousWorkflowVersion.nodes.find(
			(previousNode) => previousNode.id === node.id,
		);
		// Allow changing only name, position and disabled status for read-only nodes
		Object.assign(
			newWorkflowVersion.nodes[nodeIdx],
			omit(previousNodeVersion, ['name', 'position', 'disabled']),
		);
	});

	return newWorkflowVersion;
}

<<<<<<< HEAD
export function getExecutionStartNode(data: IWorkflowExecutionDataProcess, workflow: Workflow) {
	let startNode;
	if (
		data.startNodes?.length === 1 &&
		Object.keys(data.pinData ?? {}).includes(data.startNodes[0])
	) {
		startNode = workflow.getNode(data.startNodes[0]) ?? undefined;
	}

	return startNode;
=======
export async function getVariables(): Promise<IDataObject> {
	return Object.freeze(
		(await Db.collections.Variables.find()).reduce((prev, curr) => {
			prev[curr.key] = curr.value;
			return prev;
		}, {} as IDataObject),
	);
>>>>>>> 589f19e1
}<|MERGE_RESOLUTION|>--- conflicted
+++ resolved
@@ -563,7 +563,6 @@
 	return newWorkflowVersion;
 }
 
-<<<<<<< HEAD
 export function getExecutionStartNode(data: IWorkflowExecutionDataProcess, workflow: Workflow) {
 	let startNode;
 	if (
@@ -574,7 +573,8 @@
 	}
 
 	return startNode;
-=======
+}
+
 export async function getVariables(): Promise<IDataObject> {
 	return Object.freeze(
 		(await Db.collections.Variables.find()).reduce((prev, curr) => {
@@ -582,5 +582,4 @@
 			return prev;
 		}, {} as IDataObject),
 	);
->>>>>>> 589f19e1
 }