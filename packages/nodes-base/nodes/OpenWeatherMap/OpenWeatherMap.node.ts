import {
	IExecuteFunctions,
} from 'n8n-core';
import {
	IDataObject,
	INodeExecutionData,
	INodeType,
	INodeTypeDescription,
	NodeApiError,
	NodeOperationError,
} from 'n8n-workflow';

import { OptionsWithUri } from 'request';

export class OpenWeatherMap implements INodeType {
	description: INodeTypeDescription = {
		displayName: 'OpenWeatherMap',
		name: 'openWeatherMap',
		icon: 'fa:sun',
		group: ['input'],
		version: 1,
		description: 'Gets current and future weather information',
		defaults: {
			name: 'OpenWeatherMap',
			color: '#554455',
		},
		inputs: ['main'],
		outputs: ['main'],
		credentials: [
			{
				name: 'openWeatherMapApi',
				required: true,
			},
		],
		properties: [
			{
				displayName: 'Operation',
				name: 'operation',
				type: 'options',
				options: [
					{
						name: 'Current Weather',
						value: 'currentWeather',
						description: 'Returns the current weather data',
					},
					{
						name: '5 day Forecast',
						value: '5DayForecast',
						description: 'Returns the weather data for the next 5 days',
					},
				],
				default: 'currentWeather',
				description: 'The operation to perform.',
			},
			{
				displayName: 'Format',
				name: 'format',
				type: 'options',
				options: [
					{
						name: 'Imperial',
						value: 'imperial',
						description: 'Fahrenheit | miles/hour',
					},
					{
						name: 'Metric',
						value: 'metric',
						description: 'Celsius | meter/sec',
					},
					{
						name: 'Scientific',
						value: 'standard',
						description: 'Kelvin | meter/sec',
					},
				],
				default: 'metric',
				description: 'The format in which format the data should be returned.',
			},

			// ----------------------------------
			//         Location Information
			// ----------------------------------
			{
				displayName: 'Location Selection',
				name: 'locationSelection',
				type: 'options',
				options: [
					{
						name: 'City Name',
						value: 'cityName',
					},
					{
						name: 'City ID',
						value: 'cityId',
					},
					{
						name: 'Coordinates',
						value: 'coordinates',
					},
					{
						name: 'Zip Code',
						value: 'zipCode',
					},
				],
				default: 'cityName',
				description: 'How to define the location for which to return the weather.',
			},

			{
				displayName: 'City',
				name: 'cityName',
				type: 'string',
				default: '',
				placeholder: 'berlin,de',
				required: true,
				displayOptions: {
					show: {
						locationSelection: [
							'cityName',
						],
					},
				},
				description: 'The name of the city to return the weather of.',
			},

			{
				displayName: 'City ID',
				name: 'cityId',
				type: 'number',
				default: 160001123,
				required: true,
				displayOptions: {
					show: {
						locationSelection: [
							'cityId',
						],
					},
				},
				description: 'The id of city to return the weather of. List can be downloaded here: http://bulk.openweathermap.org/sample/',
			},

			{
				displayName: 'Latitude',
				name: 'latitude',
				type: 'string',
				default: '',
				placeholder: '13.39',
				required: true,
				displayOptions: {
					show: {
						locationSelection: [
							'coordinates',
						],
					},
				},
				description: 'The latitude of the location to return the weather of.',
			},

			{
				displayName: 'Longitude',
				name: 'longitude',
				type: 'string',
				default: '',
				placeholder: '52.52',
				required: true,
				displayOptions: {
					show: {
						locationSelection: [
							'coordinates',
						],
					},
				},
				description: 'The longitude of the location to return the weather of.',
			},

			{
				displayName: 'Zip Code',
				name: 'zipCode',
				type: 'string',
				default: '',
				placeholder: '10115,de',
				required: true,
				displayOptions: {
					show: {
						locationSelection: [
							'zipCode',
						],
					},
				},
				description: 'The id of city to return the weather of. List can be downloaded here: http://bulk.openweathermap.org/sample/',
			},

			{
				displayName: 'Language',
				name: 'language',
				type: 'string',
				default: '',
				placeholder: 'en',
				required: false,
				description: 'The two letter language code to get your output in (eg. en, de, ...).',
			},

		],
	};


	async execute(this: IExecuteFunctions): Promise<INodeExecutionData[][]> {
		const items = this.getInputData();
		const returnData: IDataObject[] = [];

		const credentials = await this.getCredentials('openWeatherMapApi');

<<<<<<< HEAD
		if (credentials === undefined) {
			throw new NodeOperationError(this.getNode(), 'No credentials got returned!');
		}

		const operation = this.getNodeParameter('operation');
=======
		const operation = this.getNodeParameter('operation', 0) as string;
>>>>>>> 1c2ca624

		let endpoint = '';
		let locationSelection;
		let language;

		let qs: IDataObject;

		for (let i = 0; i < items.length; i++) {

			try {

				// Set base data
				qs = {
					APPID: credentials.accessToken,
					units: this.getNodeParameter('format', i) as string,
				};

				// Get the location
				locationSelection = this.getNodeParameter('locationSelection', i) as string;
				if (locationSelection === 'cityName') {
					qs.q = this.getNodeParameter('cityName', i) as string;
				} else if (locationSelection === 'cityId') {
					qs.id = this.getNodeParameter('cityId', i) as number;
				} else if (locationSelection === 'coordinates') {
					qs.lat = this.getNodeParameter('latitude', i) as string;
					qs.lon = this.getNodeParameter('longitude', i) as string;
				} else if (locationSelection === 'zipCode') {
					qs.zip = this.getNodeParameter('zipCode', i) as string;
				} else {
					throw new NodeOperationError(this.getNode(), `The locationSelection "${locationSelection}" is not known!`);
				}

				// Get the language
				language = this.getNodeParameter('language', i) as string;
				if (language) {
					qs.lang = language;
				}

				if (operation === 'currentWeather') {
					// ----------------------------------
					//         currentWeather
					// ----------------------------------

					endpoint = 'weather';
				} else if (operation === '5DayForecast') {
					// ----------------------------------
					//         5DayForecast
					// ----------------------------------

					endpoint = 'forecast';
				} else {
					throw new NodeOperationError(this.getNode(), `The operation "${operation}" is not known!`);
				}

				const options: OptionsWithUri = {
					method: 'GET',
					qs,
					uri: `https://api.openweathermap.org/data/2.5/${endpoint}`,
					json: true,
				};

				let responseData;
				try {
					responseData = await this.helpers.request(options);
				} catch (error) {
					throw new NodeApiError(this.getNode(), error);
				}


				returnData.push(responseData as IDataObject);

			} catch (error) {
				if (this.continueOnFail()) {
					returnData.push({json:{ error: error.message }});
					continue;
				}
				throw error;
			}
		}

		return [this.helpers.returnJsonArray(returnData)];
	}
}<|MERGE_RESOLUTION|>--- conflicted
+++ resolved
@@ -210,15 +210,7 @@
 
 		const credentials = await this.getCredentials('openWeatherMapApi');
 
-<<<<<<< HEAD
-		if (credentials === undefined) {
-			throw new NodeOperationError(this.getNode(), 'No credentials got returned!');
-		}
-
-		const operation = this.getNodeParameter('operation');
-=======
 		const operation = this.getNodeParameter('operation', 0) as string;
->>>>>>> 1c2ca624
 
 		let endpoint = '';
 		let locationSelection;
