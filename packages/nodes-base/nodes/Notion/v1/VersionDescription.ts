/* eslint-disable n8n-nodes-base/node-filename-against-convention */
import { databaseFields, databaseOperations } from '../DatabaseDescription';

import { userFields, userOperations } from '../UserDescription';

import { pageFields, pageOperations } from '../PageDescription';

import { blockFields, blockOperations } from '../BlockDescription';

import { databasePageFields, databasePageOperations } from '../DatabasePageDescription';

<<<<<<< HEAD
import {
	INodeTypeDescription,
} from 'n8n-workflow';
=======
import { INodeTypeDescription } from 'n8n-workflow';
>>>>>>> 51e8f5ff

export const versionDescription: INodeTypeDescription = {
	displayName: 'Notion (Beta)',
	name: 'notion',
	icon: 'file:notion.svg',
	group: ['output'],
	version: 1,
	subtitle: '={{$parameter["operation"] + ": " + $parameter["resource"]}}',
	description: 'Consume Notion API (Beta)',
	defaults: {
		name: 'Notion',
		color: '#000000',
	},
	inputs: ['main'],
	outputs: ['main'],
	credentials: [
		{
			name: 'notionApi',
			required: true,
			// displayOptions: {
			// 	show: {
			// 		authentication: [
			// 			'apiKey',
			// 		],
			// 	},
			// },
<<<<<<< HEAD
		],
		properties: [
			// {
			// 	displayName: 'Authentication',
			// 	name: 'authentication',
			// 	type: 'options',
			// 	options: [
			// 		{
			// 			name: 'API Key',
			// 			value: 'apiKey',
			// 		},
			// 		{
			// 			name: 'OAuth2',
			// 			value: 'oAuth2',
			// 		},
			// 	],
			// 	default: 'apiKey',
			// 	description: 'The resource to operate on.',
			// },
			{
				displayName: 'To access content, make sure it\'s shared with your integration in Notion',
				name: 'notionNotice',
				type: 'notice',
				default: '',
			},
			{
				displayName: 'Version',
				name: 'version',
				type: 'hidden',
				default: 1,
			},
			{
				displayName: 'Resource',
				name: 'resource',
				type: 'options',
				noDataExpression: true,
				options: [
					{
						name: 'Block',
						value: 'block',
					},
					{
						name: 'Database',
						value: 'database',
					},
					{
						name: 'Database Page',
						value: 'databasePage',
					},
					{
						name: 'Page',
						value: 'page',
					},
					{
						name: 'User',
						value: 'user',
					},
				],
				default: 'page',
			},
			...blockOperations,
			...blockFields,
			...databaseOperations,
			...databaseFields,
			...databasePageOperations,
			...databasePageFields,
			...pageOperations,
			...pageFields,
			...userOperations,
			...userFields,
		],
	};
=======
		},
		// {
		// 	name: 'notionOAuth2Api',
		// 	required: true,
		// 	displayOptions: {
		// 		show: {
		// 			authentication: [
		// 				'oAuth2',
		// 			],
		// 		},
		// 	},
		// },
	],
	properties: [
		// {
		// 	displayName: 'Authentication',
		// 	name: 'authentication',
		// 	type: 'options',
		// 	options: [
		// 		{
		// 			name: 'API Key',
		// 			value: 'apiKey',
		// 		},
		// 		{
		// 			name: 'OAuth2',
		// 			value: 'oAuth2',
		// 		},
		// 	],
		// 	default: 'apiKey',
		// 	description: 'The resource to operate on.',
		// },
		{
			displayName: "To access content, make sure it's shared with your integration in Notion",
			name: 'notionNotice',
			type: 'notice',
			default: '',
		},
		{
			displayName: 'Version',
			name: 'version',
			type: 'hidden',
			default: 1,
		},
		{
			displayName: 'Resource',
			name: 'resource',
			type: 'options',
			noDataExpression: true,
			options: [
				{
					name: 'Block',
					value: 'block',
				},
				{
					name: 'Database',
					value: 'database',
				},
				{
					name: 'Database Page',
					value: 'databasePage',
				},
				{
					name: 'Page',
					value: 'page',
				},
				{
					name: 'User',
					value: 'user',
				},
			],
			default: 'page',
		},
		...blockOperations,
		...blockFields,
		...databaseOperations,
		...databaseFields,
		...databasePageOperations,
		...databasePageFields,
		...pageOperations,
		...pageFields,
		...userOperations,
		...userFields,
	],
};
>>>>>>> 51e8f5ff
<|MERGE_RESOLUTION|>--- conflicted
+++ resolved
@@ -9,13 +9,7 @@
 
 import { databasePageFields, databasePageOperations } from '../DatabasePageDescription';
 
-<<<<<<< HEAD
-import {
-	INodeTypeDescription,
-} from 'n8n-workflow';
-=======
 import { INodeTypeDescription } from 'n8n-workflow';
->>>>>>> 51e8f5ff
 
 export const versionDescription: INodeTypeDescription = {
 	displayName: 'Notion (Beta)',
@@ -42,80 +36,6 @@
 			// 		],
 			// 	},
 			// },
-<<<<<<< HEAD
-		],
-		properties: [
-			// {
-			// 	displayName: 'Authentication',
-			// 	name: 'authentication',
-			// 	type: 'options',
-			// 	options: [
-			// 		{
-			// 			name: 'API Key',
-			// 			value: 'apiKey',
-			// 		},
-			// 		{
-			// 			name: 'OAuth2',
-			// 			value: 'oAuth2',
-			// 		},
-			// 	],
-			// 	default: 'apiKey',
-			// 	description: 'The resource to operate on.',
-			// },
-			{
-				displayName: 'To access content, make sure it\'s shared with your integration in Notion',
-				name: 'notionNotice',
-				type: 'notice',
-				default: '',
-			},
-			{
-				displayName: 'Version',
-				name: 'version',
-				type: 'hidden',
-				default: 1,
-			},
-			{
-				displayName: 'Resource',
-				name: 'resource',
-				type: 'options',
-				noDataExpression: true,
-				options: [
-					{
-						name: 'Block',
-						value: 'block',
-					},
-					{
-						name: 'Database',
-						value: 'database',
-					},
-					{
-						name: 'Database Page',
-						value: 'databasePage',
-					},
-					{
-						name: 'Page',
-						value: 'page',
-					},
-					{
-						name: 'User',
-						value: 'user',
-					},
-				],
-				default: 'page',
-			},
-			...blockOperations,
-			...blockFields,
-			...databaseOperations,
-			...databaseFields,
-			...databasePageOperations,
-			...databasePageFields,
-			...pageOperations,
-			...pageFields,
-			...userOperations,
-			...userFields,
-		],
-	};
-=======
 		},
 		// {
 		// 	name: 'notionOAuth2Api',
@@ -199,5 +119,4 @@
 		...userOperations,
 		...userFields,
 	],
-};
->>>>>>> 51e8f5ff
+};