/* eslint-disable @typescript-eslint/no-explicit-any */
// eslint-disable-next-line max-classes-per-file
import type * as express from 'express';
import type * as FormData from 'form-data';
import type { IncomingHttpHeaders } from 'http';
import type { Readable } from 'stream';
import type { URLSearchParams } from 'url';
import type { OptionsWithUri, OptionsWithUrl } from 'request';
import type { RequestPromiseOptions, RequestPromiseAPI } from 'request-promise-native';

import type { IDeferredPromise } from './DeferredPromise';
import type { Workflow } from './Workflow';
import type { WorkflowHooks } from './WorkflowHooks';
import type { WorkflowActivationError } from './WorkflowActivationError';
import type { WorkflowOperationError } from './WorkflowErrors';
import type { NodeApiError, NodeOperationError } from './NodeErrors';
import type { ExpressionError } from './ExpressionError';
import type { PathLike } from 'fs';
import type { ExecutionStatus } from './ExecutionStatus';
import type { AuthenticationMethod } from './Authentication';

export interface IAdditionalCredentialOptions {
	oauth2?: IOAuth2Options;
	credentialsDecrypted?: ICredentialsDecrypted;
}

export type IAllExecuteFunctions =
	| IExecuteFunctions
	| IExecutePaginationFunctions
	| IExecuteSingleFunctions
	| IHookFunctions
	| ILoadOptionsFunctions
	| IPollFunctions
	| ITriggerFunctions
	| IWebhookFunctions;

export type BinaryFileType = 'text' | 'json' | 'image' | 'video';
export interface IBinaryData {
	[key: string]: string | undefined;
	data: string;
	mimeType: string;
	fileType?: BinaryFileType;
	fileName?: string;
	directory?: string;
	fileExtension?: string;
	fileSize?: string; // TODO: change this to number and store the actual value
	id?: string;
}

export interface BinaryMetadata {
	fileName?: string;
	mimeType?: string;
	fileSize: number;
}

// All properties in this interface except for
// "includeCredentialsOnRefreshOnBody" will get
// removed once we add the OAuth2 hooks to the
// credentials file.
export interface IOAuth2Options {
	includeCredentialsOnRefreshOnBody?: boolean;
	property?: string;
	tokenType?: string;
	keepBearer?: boolean;
	tokenExpiredStatusCode?: number;
	keyToIncludeInAccessTokenHeader?: string;
}

export interface IConnection {
	// The node the connection is to
	node: string;

	// The type of the input on destination node (for example "main")
	type: string;

	// The output/input-index of destination node (if node has multiple inputs/outputs of the same type)
	index: number;
}

export type ExecutionError =
	| ExpressionError
	| WorkflowActivationError
	| WorkflowOperationError
	| NodeOperationError
	| NodeApiError;

// Get used to gives nodes access to credentials
export interface IGetCredentials {
	get(type: string, id: string | null): Promise<ICredentialsEncrypted>;
}

export abstract class ICredentials {
	id?: string;

	name: string;

	type: string;

	data: string | undefined;

	nodesAccess: ICredentialNodeAccess[];

	constructor(
		nodeCredentials: INodeCredentialsDetails,
		type: string,
		nodesAccess: ICredentialNodeAccess[],
		data?: string,
	) {
		this.id = nodeCredentials.id ?? undefined;
		this.name = nodeCredentials.name;
		this.type = type;
		this.nodesAccess = nodesAccess;
		this.data = data;
	}

	abstract getData(encryptionKey: string, nodeType?: string): ICredentialDataDecryptedObject;

	abstract getDataKey(key: string, encryptionKey: string, nodeType?: string): CredentialInformation;

	abstract getDataToSave(): ICredentialsEncrypted;

	abstract hasNodeAccess(nodeType: string): boolean;

	abstract setData(data: ICredentialDataDecryptedObject, encryptionKey: string): void;

	abstract setDataKey(key: string, data: CredentialInformation, encryptionKey: string): void;
}

export interface IUser {
	id: string;
	email: string;
	firstName: string;
	lastName: string;
}

// Defines which nodes are allowed to access the credentials and
// when that access got granted from which user
export interface ICredentialNodeAccess {
	nodeType: string;
	user?: string;
	date?: Date;
}

export interface ICredentialsDecrypted {
	id: string;
	name: string;
	type: string;
	nodesAccess: ICredentialNodeAccess[];
	data?: ICredentialDataDecryptedObject;
	ownedBy?: IUser;
	sharedWith?: IUser[];
}

export interface ICredentialsEncrypted {
	id?: string;
	name: string;
	type: string;
	nodesAccess: ICredentialNodeAccess[];
	data?: string;
}

export interface ICredentialsExpressionResolveValues {
	connectionInputData: INodeExecutionData[];
	itemIndex: number;
	node: INode;
	runExecutionData: IRunExecutionData | null;
	runIndex: number;
	workflow: Workflow;
}

// Simplified options of request library
export interface IRequestOptionsSimplified {
	auth?: {
		username: string;
		password: string;
		sendImmediately?: boolean;
	};
	body: IDataObject;
	headers: IDataObject;
	qs: IDataObject;
}

export interface IRequestOptionsSimplifiedAuth {
	auth?: {
		username: string;
		password: string;
		sendImmediately?: boolean;
	};
	body?: IDataObject;
	headers?: IDataObject;
	qs?: IDataObject;
	url?: string;
	skipSslCertificateValidation?: boolean | string;
}

export interface IHttpRequestHelper {
	helpers: { httpRequest: IAllExecuteFunctions['helpers']['httpRequest'] };
}
export abstract class ICredentialsHelper {
	constructor(readonly encryptionKey: string) {}

	abstract getParentTypes(name: string): string[];

	abstract authenticate(
		credentials: ICredentialDataDecryptedObject,
		typeName: string,
		requestOptions: IHttpRequestOptions | IRequestOptionsSimplified,
		workflow: Workflow,
		node: INode,
		defaultTimezone: string,
	): Promise<IHttpRequestOptions>;

	abstract preAuthentication(
		helpers: IHttpRequestHelper,
		credentials: ICredentialDataDecryptedObject,
		typeName: string,
		node: INode,
		credentialsExpired: boolean,
	): Promise<ICredentialDataDecryptedObject | undefined>;

	abstract getCredentials(
		nodeCredentials: INodeCredentialsDetails,
		type: string,
	): Promise<ICredentials>;

	abstract getDecrypted(
		nodeCredentials: INodeCredentialsDetails,
		type: string,
		mode: WorkflowExecuteMode,
		defaultTimezone: string,
		raw?: boolean,
		expressionResolveValues?: ICredentialsExpressionResolveValues,
	): Promise<ICredentialDataDecryptedObject>;

	abstract updateCredentials(
		nodeCredentials: INodeCredentialsDetails,
		type: string,
		data: ICredentialDataDecryptedObject,
	): Promise<void>;
}

export interface IAuthenticateBase {
	type: string;
	properties:
		| {
				[key: string]: string;
		  }
		| IRequestOptionsSimplifiedAuth;
}

export interface IAuthenticateGeneric extends IAuthenticateBase {
	type: 'generic';
	properties: IRequestOptionsSimplifiedAuth;
}

export type IAuthenticate =
	| ((
			credentials: ICredentialDataDecryptedObject,
			requestOptions: IHttpRequestOptions,
	  ) => Promise<IHttpRequestOptions>)
	| IAuthenticateGeneric;

export interface IAuthenticateRuleBase {
	type: string;
	properties: {
		[key: string]: string | number;
	};
	errorMessage?: string;
}

export interface IAuthenticateRuleResponseCode extends IAuthenticateRuleBase {
	type: 'responseCode';
	properties: {
		value: number;
		message: string;
	};
}

export interface IAuthenticateRuleResponseSuccessBody extends IAuthenticateRuleBase {
	type: 'responseSuccessBody';
	properties: {
		message: string;
		key: string;
		value: any;
	};
}

type Override<A extends object, B extends object> = Omit<A, keyof B> & B;

export namespace DeclarativeRestApiSettings {
	// The type below might be extended
	// with new options that need to be parsed as expressions
	export type HttpRequestOptions = Override<
		IHttpRequestOptions,
		{ skipSslCertificateValidation?: string | boolean; url?: string }
	>;

	export type ResultOptions = {
		maxResults?: number | string;
		options: HttpRequestOptions;
		paginate?: boolean | string;
		preSend: PreSendAction[];
		postReceive: Array<{
			data: {
				parameterValue: string | IDataObject | undefined;
			};
			actions: PostReceiveAction[];
		}>;
		requestOperations?: IN8nRequestOperations;
	};
}

export interface ICredentialTestRequest {
	request: DeclarativeRestApiSettings.HttpRequestOptions;
	rules?: IAuthenticateRuleResponseCode[] | IAuthenticateRuleResponseSuccessBody[];
}

export interface ICredentialTestRequestData {
	nodeType?: INodeType;
	testRequest: ICredentialTestRequest;
}

export interface ICredentialType {
	name: string;
	displayName: string;
	icon?: string;
	iconUrl?: string;
	extends?: string[];
	properties: INodeProperties[];
	documentationUrl?: string;
	__overwrittenProperties?: string[];
	authenticate?: IAuthenticate;
	preAuthentication?: (
		this: IHttpRequestHelper,
		credentials: ICredentialDataDecryptedObject,
	) => Promise<IDataObject>;
	test?: ICredentialTestRequest;
	genericAuth?: boolean;
}

export interface ICredentialTypes {
	recognizes(credentialType: string): boolean;
	getByName(credentialType: string): ICredentialType;
	getNodeTypesToTestWith(type: string): string[];
	getParentTypes(typeName: string): string[];
}

// The way the credentials get saved in the database (data encrypted)
export interface ICredentialData {
	id?: string;
	name: string;
	data: string; // Contains the access data as encrypted JSON string
	nodesAccess: ICredentialNodeAccess[];
}

// The encrypted credentials which the nodes can access
export type CredentialInformation = string | number | boolean | IDataObject | IDataObject[];

// The encrypted credentials which the nodes can access
export interface ICredentialDataDecryptedObject {
	[key: string]: CredentialInformation;
}

// First array index: The output/input-index (if node has multiple inputs/outputs of the same type)
// Second array index: The different connections (if one node is connected to multiple nodes)
export type NodeInputConnections = IConnection[][];

export interface INodeConnection {
	sourceIndex: number;
	destinationIndex: number;
}

export interface INodeConnections {
	// Input name
	[key: string]: NodeInputConnections;
}

export interface IConnections {
	// Node name
	[key: string]: INodeConnections;
}

export type GenericValue = string | object | number | boolean | undefined | null;

export interface IDataObject {
	[key: string]: GenericValue | IDataObject | GenericValue[] | IDataObject[];
}

export type IExecuteResponsePromiseData = IDataObject | IN8nHttpFullResponse;

export interface INodeTypeNameVersion {
	name: string;
	version: number;
}

export interface IGetExecutePollFunctions {
	(
		workflow: Workflow,
		node: INode,
		additionalData: IWorkflowExecuteAdditionalData,
		mode: WorkflowExecuteMode,
		activation: WorkflowActivateMode,
	): IPollFunctions;
}

export interface IGetExecuteTriggerFunctions {
	(
		workflow: Workflow,
		node: INode,
		additionalData: IWorkflowExecuteAdditionalData,
		mode: WorkflowExecuteMode,
		activation: WorkflowActivateMode,
	): ITriggerFunctions;
}

export interface IRunNodeResponse {
	data: INodeExecutionData[][] | null | undefined;
	closeFunction?: () => Promise<void>;
}
export interface IGetExecuteFunctions {
	(
		workflow: Workflow,
		runExecutionData: IRunExecutionData,
		runIndex: number,
		connectionInputData: INodeExecutionData[],
		inputData: ITaskDataConnections,
		node: INode,
		additionalData: IWorkflowExecuteAdditionalData,
		executeData: IExecuteData,
		mode: WorkflowExecuteMode,
	): IExecuteFunctions;
}

export interface IGetExecuteSingleFunctions {
	(
		workflow: Workflow,
		runExecutionData: IRunExecutionData,
		runIndex: number,
		connectionInputData: INodeExecutionData[],
		inputData: ITaskDataConnections,
		node: INode,
		itemIndex: number,
		additionalData: IWorkflowExecuteAdditionalData,
		executeData: IExecuteData,
		mode: WorkflowExecuteMode,
	): IExecuteSingleFunctions;
}

export interface IGetExecuteHookFunctions {
	(
		workflow: Workflow,
		node: INode,
		additionalData: IWorkflowExecuteAdditionalData,
		mode: WorkflowExecuteMode,
		activation: WorkflowActivateMode,
		isTest?: boolean,
		webhookData?: IWebhookData,
	): IHookFunctions;
}

export interface IGetExecuteWebhookFunctions {
	(
		workflow: Workflow,
		node: INode,
		additionalData: IWorkflowExecuteAdditionalData,
		mode: WorkflowExecuteMode,
		webhookData: IWebhookData,
	): IWebhookFunctions;
}

export interface ISourceDataConnections {
	// Key for each input type and because there can be multiple inputs of the same type it is an array
	// null is also allowed because if we still need data for a later while executing the workflow set temporary to null
	// the nodes get as input TaskDataConnections which is identical to this one except that no null is allowed.
	[key: string]: Array<ISourceData[] | null>;
}

export interface IExecuteData {
	data: ITaskDataConnections;
	node: INode;
	source: ITaskDataConnectionsSource | null;
}

export type IContextObject = {
	[key: string]: any;
};

export interface IExecuteContextData {
	// Keys are: "flow" | "node:<NODE_NAME>"
	[key: string]: IContextObject;
}

export type IHttpRequestMethods = 'DELETE' | 'GET' | 'HEAD' | 'PATCH' | 'POST' | 'PUT';

export interface IHttpRequestOptions {
	url: string;
	baseURL?: string;
	headers?: IDataObject;
	method?: IHttpRequestMethods;
	body?: FormData | GenericValue | GenericValue[] | Buffer | URLSearchParams;
	qs?: IDataObject;
	arrayFormat?: 'indices' | 'brackets' | 'repeat' | 'comma';
	auth?: {
		username: string;
		password: string;
		sendImmediately?: boolean;
	};
	disableFollowRedirect?: boolean;
	encoding?: 'arraybuffer' | 'blob' | 'document' | 'json' | 'text' | 'stream';
	skipSslCertificateValidation?: boolean;
	returnFullResponse?: boolean;
	ignoreHttpStatusErrors?: boolean;
	proxy?: {
		host: string;
		port: number;
		auth?: {
			username: string;
			password: string;
		};
		protocol?: string;
	};
	timeout?: number;
	json?: boolean;
}

export type IN8nHttpResponse = IDataObject | Buffer | GenericValue | GenericValue[] | null;

export interface IN8nHttpFullResponse {
	body: IN8nHttpResponse;
	headers: IDataObject;
	statusCode: number;
	statusMessage?: string;
}

export interface IN8nRequestOperations {
	pagination?:
		| IN8nRequestOperationPaginationGeneric
		| IN8nRequestOperationPaginationOffset
		| ((
				this: IExecutePaginationFunctions,
				requestOptions: DeclarativeRestApiSettings.ResultOptions,
		  ) => Promise<INodeExecutionData[]>);
}

export interface IN8nRequestOperationPaginationBase {
	type: string;
	properties: {
		[key: string]: unknown;
	};
}

export interface IN8nRequestOperationPaginationGeneric extends IN8nRequestOperationPaginationBase {
	type: 'generic';
	properties: {
		continue: boolean | string;
		request: IRequestOptionsSimplifiedAuth;
	};
}

export interface IN8nRequestOperationPaginationOffset extends IN8nRequestOperationPaginationBase {
	type: 'offset';
	properties: {
		limitParameter: string;
		offsetParameter: string;
		pageSize: number;
		rootProperty?: string; // Optional Path to option array
		type: 'body' | 'query';
	};
}

export interface IGetNodeParameterOptions {
	extractValue?: boolean;
}

namespace ExecuteFunctions {
	namespace StringReturning {
		export type NodeParameter =
			| 'binaryProperty'
			| 'binaryPropertyName'
			| 'binaryPropertyOutput'
			| 'dataPropertyName'
			| 'dataBinaryProperty'
			| 'resource'
			| 'operation'
			| 'filePath'
			| 'encodingType';
	}

	namespace NumberReturning {
		export type NodeParameter = 'limit';
	}

	namespace BooleanReturning {
		export type NodeParameter =
			| 'binaryData'
			| 'download'
			| 'jsonParameters'
			| 'returnAll'
			| 'rawData'
			| 'resolveData';
	}

	namespace RecordReturning {
		export type NodeParameter = 'additionalFields' | 'filters' | 'options' | 'updateFields';
	}

	export type GetNodeParameterFn = {
		// @TECH_DEBT: Refactor to remove this barely used overload - N8N-5632
		getNodeParameter<T extends { resource: string }>(
			parameterName: 'resource',
			itemIndex?: number,
		): T['resource'];

		getNodeParameter(
			parameterName: StringReturning.NodeParameter,
			itemIndex: number,
			fallbackValue?: string,
			options?: IGetNodeParameterOptions,
		): string;
		getNodeParameter(
			parameterName: RecordReturning.NodeParameter,
			itemIndex: number,
			fallbackValue?: IDataObject,
			options?: IGetNodeParameterOptions,
		): IDataObject;
		getNodeParameter(
			parameterName: BooleanReturning.NodeParameter,
			itemIndex: number,
			fallbackValue?: boolean,
			options?: IGetNodeParameterOptions,
		): boolean;
		getNodeParameter(
			parameterName: NumberReturning.NodeParameter,
			itemIndex: number,
			fallbackValue?: number,
			options?: IGetNodeParameterOptions,
		): number;
		getNodeParameter(
			parameterName: string,
			itemIndex: number,
			fallbackValue?: any,
			options?: IGetNodeParameterOptions,
		): NodeParameterValueType | object;
	};
}

export interface IExecuteWorkflowInfo {
	code?: IWorkflowBase;
	id?: string;
}

export type ICredentialTestFunction = (
	this: ICredentialTestFunctions,
	credential: ICredentialsDecrypted,
) => Promise<INodeCredentialTestResult>;

export interface ICredentialTestFunctions {
	helpers: {
		request: RequestPromiseAPI;
	};
}

interface BaseHelperFunctions {
	createDeferredPromise: <T = void>() => Promise<IDeferredPromise<T>>;
}

interface JsonHelperFunctions {
	returnJsonArray(jsonData: IDataObject | IDataObject[]): INodeExecutionData[];
}

export interface FileSystemHelperFunctions {
	createReadStream(path: PathLike): Promise<Readable>;
}

export interface BinaryHelperFunctions {
	prepareBinaryData(
		binaryData: Buffer | Readable,
		filePath?: string,
		mimeType?: string,
	): Promise<IBinaryData>;
	setBinaryDataBuffer(data: IBinaryData, binaryData: Buffer): Promise<IBinaryData>;
	copyBinaryFile(): Promise<never>;
	binaryToBuffer(body: Buffer | Readable): Promise<Buffer>;
	getBinaryStream(binaryDataId: string, chunkSize?: number): Readable;
	getBinaryMetadata(binaryDataId: string): Promise<BinaryMetadata>;
}

export interface NodeHelperFunctions {
	copyBinaryFile(filePath: string, fileName: string, mimeType?: string): Promise<IBinaryData>;
}

export interface RequestHelperFunctions {
	request(uriOrObject: string | IDataObject | any, options?: IDataObject): Promise<any>;
	requestWithAuthentication(
		this: IAllExecuteFunctions,
		credentialsType: string,
		requestOptions: OptionsWithUri | RequestPromiseOptions,
		additionalCredentialOptions?: IAdditionalCredentialOptions,
	): Promise<any>;

	httpRequest(requestOptions: IHttpRequestOptions): Promise<any>;
	httpRequestWithAuthentication(
		this: IAllExecuteFunctions,
		credentialsType: string,
		requestOptions: IHttpRequestOptions,
		additionalCredentialOptions?: IAdditionalCredentialOptions,
	): Promise<any>;

	requestOAuth1(
		this: IAllExecuteFunctions,
		credentialsType: string,
		requestOptions: OptionsWithUrl | RequestPromiseOptions,
	): Promise<any>;
	requestOAuth2(
		this: IAllExecuteFunctions,
		credentialsType: string,
		requestOptions: OptionsWithUri | RequestPromiseOptions,
		oAuth2Options?: IOAuth2Options,
	): Promise<any>;
}

export interface FunctionsBase {
	logger: ILogger;
	getCredentials(type: string, itemIndex?: number): Promise<ICredentialDataDecryptedObject>;
	getExecutionId(): string;
	getNode(): INode;
	getWorkflow(): IWorkflowMetadata;
	getWorkflowStaticData(type: string): IDataObject;
	getTimezone(): string;
	getRestApiUrl(): string;

	getMode?: () => WorkflowExecuteMode;
	getActivationMode?: () => WorkflowActivateMode;
}

type FunctionsBaseWithRequiredKeys<Keys extends keyof FunctionsBase> = FunctionsBase & {
	[K in Keys]: NonNullable<FunctionsBase[K]>;
};

type BaseExecutionFunctions = FunctionsBaseWithRequiredKeys<'getMode'> & {
	continueOnFail(): boolean;
	evaluateExpression(expression: string, itemIndex: number): NodeParameterValueType;
	getContext(type: string): IContextObject;
	getExecuteData(): IExecuteData;
	getWorkflowDataProxy(itemIndex: number): IWorkflowDataProxyData;
	getInputSourceData(inputIndex?: number, inputName?: string): ISourceData;
};

export type IExecuteFunctions = ExecuteFunctions.GetNodeParameterFn &
	BaseExecutionFunctions & {
		executeWorkflow(
			workflowInfo: IExecuteWorkflowInfo,
			inputData?: INodeExecutionData[],
		): Promise<any>;
		getInputData(inputIndex?: number, inputName?: string): INodeExecutionData[];
		prepareOutputData(
			outputData: INodeExecutionData[],
			outputIndex?: number,
		): Promise<INodeExecutionData[][]>;
		putExecutionToWait(waitTill: Date): Promise<void>;
		sendMessageToUI(message: any): void;
		sendResponse(response: IExecuteResponsePromiseData): void;

		nodeHelpers: NodeHelperFunctions;
		helpers: RequestHelperFunctions &
			BaseHelperFunctions &
			BinaryHelperFunctions &
			FileSystemHelperFunctions &
			JsonHelperFunctions & {
				normalizeItems(items: INodeExecutionData | INodeExecutionData[]): INodeExecutionData[];
				constructExecutionMetaData(
					inputData: INodeExecutionData[],
					options: { itemData: IPairedItemData | IPairedItemData[] },
				): NodeExecutionWithMetadata[];
				assertBinaryData(itemIndex: number, propertyName: string): IBinaryData;
				getBinaryDataBuffer(itemIndex: number, propertyName: string): Promise<Buffer>;
			};
	};

export interface IExecuteSingleFunctions extends BaseExecutionFunctions {
	getInputData(inputIndex?: number, inputName?: string): INodeExecutionData;
	getItemIndex(): number;
	getNodeParameter(
		parameterName: string,
		fallbackValue?: any,
		options?: IGetNodeParameterOptions,
	): NodeParameterValueType | object;

	helpers: RequestHelperFunctions &
		BaseHelperFunctions &
		BinaryHelperFunctions & {
			assertBinaryData(propertyName: string, inputIndex?: number): IBinaryData;
			getBinaryDataBuffer(propertyName: string, inputIndex?: number): Promise<Buffer>;
		};
}

export interface IExecutePaginationFunctions extends IExecuteSingleFunctions {
	makeRoutingRequest(
		this: IAllExecuteFunctions,
		requestOptions: DeclarativeRestApiSettings.ResultOptions,
	): Promise<INodeExecutionData[]>;
}

export interface ILoadOptionsFunctions extends FunctionsBase {
	getNodeParameter(
		parameterName: string,
		fallbackValue?: any,
		options?: IGetNodeParameterOptions,
	): NodeParameterValueType | object;
	getCurrentNodeParameter(
		parameterName: string,
		options?: IGetNodeParameterOptions,
	): NodeParameterValueType | object | undefined;
	getCurrentNodeParameters(): INodeParameters | undefined;
	helpers: RequestHelperFunctions;
}

export interface IPollFunctions
	extends FunctionsBaseWithRequiredKeys<'getMode' | 'getActivationMode'> {
	__emit(
		data: INodeExecutionData[][],
		responsePromise?: IDeferredPromise<IExecuteResponsePromiseData>,
		donePromise?: IDeferredPromise<IRun>,
	): void;
	__emitError(error: Error, responsePromise?: IDeferredPromise<IExecuteResponsePromiseData>): void;
	getNodeParameter(
		parameterName: string,
		fallbackValue?: any,
		options?: IGetNodeParameterOptions,
	): NodeParameterValueType | object;
	helpers: RequestHelperFunctions &
		BaseHelperFunctions &
		BinaryHelperFunctions &
		JsonHelperFunctions;
}

export interface ITriggerFunctions
	extends FunctionsBaseWithRequiredKeys<'getMode' | 'getActivationMode'> {
	emit(
		data: INodeExecutionData[][],
		responsePromise?: IDeferredPromise<IExecuteResponsePromiseData>,
		donePromise?: IDeferredPromise<IRun>,
	): void;
	emitError(error: Error, responsePromise?: IDeferredPromise<IExecuteResponsePromiseData>): void;
	getNodeParameter(
		parameterName: string,
		fallbackValue?: any,
		options?: IGetNodeParameterOptions,
	): NodeParameterValueType | object;
	helpers: RequestHelperFunctions &
		BaseHelperFunctions &
		BinaryHelperFunctions &
		JsonHelperFunctions;
}

export interface IHookFunctions
	extends FunctionsBaseWithRequiredKeys<'getMode' | 'getActivationMode'> {
	getWebhookName(): string;
	getWebhookDescription(name: string): IWebhookDescription | undefined;
	getNodeWebhookUrl: (name: string) => string | undefined;
	getNodeParameter(
		parameterName: string,
		fallbackValue?: any,
		options?: IGetNodeParameterOptions,
	): NodeParameterValueType | object;
	helpers: RequestHelperFunctions;
}

export interface IWebhookFunctions extends FunctionsBaseWithRequiredKeys<'getMode'> {
	getBodyData(): IDataObject;
	getHeaderData(): IncomingHttpHeaders;
	getNodeParameter(
		parameterName: string,
		fallbackValue?: any,
		options?: IGetNodeParameterOptions,
	): NodeParameterValueType | object;
	getNodeWebhookUrl: (name: string) => string | undefined;
	getParamsData(): object;
	getQueryData(): object;
	getRequestObject(): express.Request;
	getResponseObject(): express.Response;
	getWebhookName(): string;
	prepareOutputData(
		outputData: INodeExecutionData[],
		outputIndex?: number,
	): Promise<INodeExecutionData[][]>;
	nodeHelpers: NodeHelperFunctions;
	helpers: RequestHelperFunctions &
		BaseHelperFunctions &
		BinaryHelperFunctions &
		JsonHelperFunctions;
}

export interface INodeCredentialsDetails {
	id: string | null;
	name: string;
}

export interface INodeCredentials {
	[key: string]: INodeCredentialsDetails;
}

export interface INode {
	id: string;
	name: string;
	typeVersion: number;
	type: string;
	position: [number, number];
	disabled?: boolean;
	notes?: string;
	notesInFlow?: boolean;
	retryOnFail?: boolean;
	maxTries?: number;
	waitBetweenTries?: number;
	alwaysOutputData?: boolean;
	executeOnce?: boolean;
	continueOnFail?: boolean;
	parameters: INodeParameters;
	credentials?: INodeCredentials;
	webhookId?: string;
}

export interface IPinData {
	[nodeName: string]: INodeExecutionData[];
}

export interface INodes {
	[key: string]: INode;
}

export interface IObservableObject {
	[key: string]: any;
	__dataChanged: boolean;
}

export interface IBinaryKeyData {
	[key: string]: IBinaryData;
}

export interface IPairedItemData {
	item: number;
	input?: number; // If undefined "0" gets used
	sourceOverwrite?: ISourceData;
}

export interface INodeExecutionData {
	[key: string]:
		| IDataObject
		| IBinaryKeyData
		| IPairedItemData
		| IPairedItemData[]
		| NodeApiError
		| NodeOperationError
		| number
		| undefined;
	json: IDataObject;
	binary?: IBinaryKeyData;
	error?: NodeApiError | NodeOperationError;
	pairedItem?: IPairedItemData | IPairedItemData[] | number;
	index?: number;
}

export interface INodeExecuteFunctions {
	getExecutePollFunctions: IGetExecutePollFunctions;
	getExecuteTriggerFunctions: IGetExecuteTriggerFunctions;
	getExecuteFunctions: IGetExecuteFunctions;
	getExecuteSingleFunctions: IGetExecuteSingleFunctions;
	getExecuteHookFunctions: IGetExecuteHookFunctions;
	getExecuteWebhookFunctions: IGetExecuteWebhookFunctions;
}

export type NodeParameterValue = string | number | boolean | undefined | null;

export type ResourceLocatorModes = 'id' | 'url' | 'list' | string;
export interface IResourceLocatorResult {
	name: string;
	value: string;
	url?: string;
}

export interface INodeParameterResourceLocator {
	__rl: true;
	mode: ResourceLocatorModes;
	value: NodeParameterValue;
	cachedResultName?: string;
	cachedResultUrl?: string;
	__regex?: string;
}

export type NodeParameterValueType =
	// TODO: Later also has to be possible to add multiple ones with the name name. So array has to be possible
	| NodeParameterValue
	| INodeParameters
	| INodeParameterResourceLocator
	| NodeParameterValue[]
	| INodeParameters[]
	| INodeParameterResourceLocator[];

export interface INodeParameters {
	[key: string]: NodeParameterValueType;
}

export type NodePropertyTypes =
	| 'boolean'
	| 'collection'
	| 'color'
	| 'dateTime'
	| 'fixedCollection'
	| 'hidden'
	| 'json'
	| 'notice'
	| 'multiOptions'
	| 'number'
	| 'options'
	| 'string'
	| 'credentialsSelect'
	| 'resourceLocator'
	| 'curlImport';

export type CodeAutocompleteTypes = 'function' | 'functionItem';

<<<<<<< HEAD
export type EditorTypes = 'code' | 'codeNodeEditor' | 'htmlEditor' | 'json';
export type EditorLanguageTypes = 'javaScript' | 'python';
=======
export type EditorType = 'code' | 'codeNodeEditor' | 'htmlEditor' | 'sqlEditor' | 'json';
export type CodeNodeEditorLanguage = 'javaScript' | 'json'; //| 'python' | 'sql';
export type SQLDialect = 'mssql' | 'mysql' | 'postgres';
>>>>>>> 6335e093

export interface ILoadOptions {
	routing?: {
		operations?: IN8nRequestOperations;
		output?: INodeRequestOutput;
		request?: DeclarativeRestApiSettings.HttpRequestOptions;
	};
}

export interface INodePropertyTypeOptions {
	alwaysOpenEditWindow?: boolean; // Supported by: json
	codeAutocomplete?: CodeAutocompleteTypes; // Supported by: string
<<<<<<< HEAD
	editor?: EditorTypes; // Supported by: string
	editorLanguage?: EditorLanguageTypes; //  Supported by: string in combination with editor: codeNodeEditor
=======
	editor?: EditorType; // Supported by: string
	editorLanguage?: CodeNodeEditorLanguage; // Supported by: string in combination with editor: codeNodeEditor
	sqlDialect?: SQLDialect; // Supported by: sqlEditor
>>>>>>> 6335e093
	loadOptionsDependsOn?: string[]; // Supported by: options
	loadOptionsMethod?: string; // Supported by: options
	loadOptions?: ILoadOptions; // Supported by: options
	maxValue?: number; // Supported by: number
	minValue?: number; // Supported by: number
	multipleValues?: boolean; // Supported by: <All>
	multipleValueButtonText?: string; // Supported when "multipleValues" set to true
	numberPrecision?: number; // Supported by: number
	password?: boolean; // Supported by: string
	rows?: number; // Supported by: string
	showAlpha?: boolean; // Supported by: color
	sortable?: boolean; // Supported when "multipleValues" set to true
	expirable?: boolean; // Supported by: hidden (only in the credentials)
	[key: string]: any;
}

export interface IDisplayOptions {
	hide?: {
		[key: string]: NodeParameterValue[] | undefined;
	};
	show?: {
		[key: string]: NodeParameterValue[] | undefined;
	};
}

export interface INodeProperties {
	displayName: string;
	name: string;
	type: NodePropertyTypes;
	typeOptions?: INodePropertyTypeOptions;
	default: NodeParameterValueType;
	description?: string;
	hint?: string;
	displayOptions?: IDisplayOptions;
	options?: Array<INodePropertyOptions | INodeProperties | INodePropertyCollection>;
	placeholder?: string;
	isNodeSetting?: boolean;
	noDataExpression?: boolean;
	required?: boolean;
	routing?: INodePropertyRouting;
	credentialTypes?: Array<
		'extends:oAuth2Api' | 'extends:oAuth1Api' | 'has:authenticate' | 'has:genericAuth'
	>;
	extractValue?: INodePropertyValueExtractor;
	modes?: INodePropertyMode[];
	requiresDataPath?: 'single' | 'multiple';
}

export interface INodePropertyModeTypeOptions {
	searchListMethod?: string; // Supported by: options
	searchFilterRequired?: boolean;
	searchable?: boolean;
}

export interface INodePropertyMode {
	displayName: string;
	name: string;
	type: 'string' | 'list';
	hint?: string;
	validation?: Array<
		INodePropertyModeValidation | { (this: IExecuteSingleFunctions, value: string): void }
	>;
	placeholder?: string;
	url?: string;
	extractValue?: INodePropertyValueExtractor;
	initType?: string;
	entryTypes?: {
		[name: string]: {
			selectable?: boolean;
			hidden?: boolean;
			queryable?: boolean;
			data?: {
				request?: IHttpRequestOptions;
				output?: INodeRequestOutput;
			};
		};
	};
	search?: INodePropertyRouting;
	typeOptions?: INodePropertyModeTypeOptions;
}

export interface INodePropertyModeValidation {
	type: string;
	properties: {};
}

export interface INodePropertyRegexValidation extends INodePropertyModeValidation {
	type: 'regex';
	properties: {
		regex: string;
		errorMessage: string;
	};
}

export interface INodePropertyOptions {
	name: string;
	value: string | number | boolean;
	action?: string;
	description?: string;
	routing?: INodePropertyRouting;
}

export interface INodeListSearchItems extends INodePropertyOptions {
	icon?: string;
	url?: string;
}

export interface INodeListSearchResult {
	results: INodeListSearchItems[];
	paginationToken?: unknown;
}

export interface INodePropertyCollection {
	displayName: string;
	name: string;
	values: INodeProperties[];
}

export interface INodePropertyValueExtractorBase {
	type: string;
}

export interface INodePropertyValueExtractorRegex extends INodePropertyValueExtractorBase {
	type: 'regex';
	regex: string | RegExp;
}

export interface INodePropertyValueExtractorFunction {
	(this: IExecuteSingleFunctions, value: string | NodeParameterValue):
		| Promise<string | NodeParameterValue>
		| (string | NodeParameterValue);
}

export type INodePropertyValueExtractor = INodePropertyValueExtractorRegex;

export interface IParameterDependencies {
	[key: string]: string[];
}

export type IParameterLabel = {
	size?: 'small' | 'medium';
};

export interface IPollResponse {
	closeFunction?: () => Promise<void>;
}

export interface ITriggerResponse {
	closeFunction?: () => Promise<void>;
	// To manually trigger the run
	manualTriggerFunction?: () => Promise<void>;
	// Gets added automatically at manual workflow runs resolves with
	// the first emitted data
	manualTriggerResponse?: Promise<INodeExecutionData[][]>;
}

export type WebhookSetupMethodNames = 'checkExists' | 'create' | 'delete';

export interface INodeType {
	description: INodeTypeDescription;
	execute?(
		this: IExecuteFunctions,
	): Promise<INodeExecutionData[][] | NodeExecutionWithMetadata[][] | null>;
	executeSingle?(this: IExecuteSingleFunctions): Promise<INodeExecutionData>;
	poll?(this: IPollFunctions): Promise<INodeExecutionData[][] | null>;
	trigger?(this: ITriggerFunctions): Promise<ITriggerResponse | undefined>;
	webhook?(this: IWebhookFunctions): Promise<IWebhookResponseData>;
	methods?: {
		loadOptions?: {
			[key: string]: (this: ILoadOptionsFunctions) => Promise<INodePropertyOptions[]>;
		};
		listSearch?: {
			[key: string]: (
				this: ILoadOptionsFunctions,
				filter?: string,
				paginationToken?: string,
			) => Promise<INodeListSearchResult>;
		};
		credentialTest?: {
			// Contains a group of functions that test credentials.
			[functionName: string]: ICredentialTestFunction;
		};
	};
	webhookMethods?: {
		[name in IWebhookDescription['name']]?: {
			[method in WebhookSetupMethodNames]: (this: IHookFunctions) => Promise<boolean>;
		};
	};
}

export interface IVersionedNodeType {
	nodeVersions: {
		[key: number]: INodeType;
	};
	currentVersion: number;
	description: INodeTypeBaseDescription;
	getNodeType: (version?: number) => INodeType;
}
export interface INodeCredentialTestResult {
	status: 'OK' | 'Error';
	message: string;
}

export interface INodeCredentialTestRequest {
	credentials: ICredentialsDecrypted;
}

export interface INodeCredentialDescription {
	name: string;
	required?: boolean;
	displayOptions?: IDisplayOptions;
	testedBy?: ICredentialTestRequest | string; // Name of a function inside `loadOptions.credentialTest`
}

export type INodeIssueTypes = 'credentials' | 'execution' | 'parameters' | 'typeUnknown';

export interface INodeIssueObjectProperty {
	[key: string]: string[];
}

export interface INodeIssueData {
	node: string;
	type: INodeIssueTypes;
	value: boolean | string | string[] | INodeIssueObjectProperty;
}

export interface INodeIssues {
	execution?: boolean;
	credentials?: INodeIssueObjectProperty;
	parameters?: INodeIssueObjectProperty;
	typeUnknown?: boolean;
	[key: string]: undefined | boolean | INodeIssueObjectProperty;
}

export interface IWorkflowIssues {
	[key: string]: INodeIssues;
}

export interface INodeTypeBaseDescription {
	displayName: string;
	name: string;
	icon?: string;
	iconUrl?: string;
	group: string[];
	description: string;
	documentationUrl?: string;
	subtitle?: string;
	defaultVersion?: number;
	codex?: CodexData;
	parameterPane?: 'wide';

	/**
	 * Whether the node must be hidden in the node creator panel,
	 * due to deprecation or as a special case (e.g. Start node)
	 */
	hidden?: true;
}

export interface INodePropertyRouting {
	operations?: IN8nRequestOperations; // Should be changed, does not sound right
	output?: INodeRequestOutput;
	request?: DeclarativeRestApiSettings.HttpRequestOptions;
	send?: INodeRequestSend;
}

export type PostReceiveAction =
	| ((
			this: IExecuteSingleFunctions,
			items: INodeExecutionData[],
			response: IN8nHttpFullResponse,
	  ) => Promise<INodeExecutionData[]>)
	| IPostReceiveBinaryData
	| IPostReceiveFilter
	| IPostReceiveLimit
	| IPostReceiveRootProperty
	| IPostReceiveSet
	| IPostReceiveSetKeyValue
	| IPostReceiveSort;

export type PreSendAction = (
	this: IExecuteSingleFunctions,
	requestOptions: IHttpRequestOptions,
) => Promise<IHttpRequestOptions>;

export interface INodeRequestOutput {
	maxResults?: number | string;
	postReceive?: PostReceiveAction[];
}

export interface INodeRequestSend {
	preSend?: PreSendAction[];
	paginate?: boolean | string; // Where should this life?
	property?: string; // Maybe: propertyName, destinationProperty?
	propertyInDotNotation?: boolean; // Enabled by default
	type?: 'body' | 'query';
	value?: string;
}

export interface IPostReceiveBase {
	type: string;
	enabled?: boolean | string;
	properties: {
		[key: string]: string | number | boolean | IDataObject;
	};
	errorMessage?: string;
}

export interface IPostReceiveBinaryData extends IPostReceiveBase {
	type: 'binaryData';
	properties: {
		destinationProperty: string;
	};
}

export interface IPostReceiveFilter extends IPostReceiveBase {
	type: 'filter';
	properties: {
		pass: boolean | string;
	};
}

export interface IPostReceiveLimit extends IPostReceiveBase {
	type: 'limit';
	properties: {
		maxResults: number | string;
	};
}

export interface IPostReceiveRootProperty extends IPostReceiveBase {
	type: 'rootProperty';
	properties: {
		property: string;
	};
}

export interface IPostReceiveSet extends IPostReceiveBase {
	type: 'set';
	properties: {
		value: string;
	};
}

export interface IPostReceiveSetKeyValue extends IPostReceiveBase {
	type: 'setKeyValue';
	properties: {
		[key: string]: string | number;
	};
}

export interface IPostReceiveSort extends IPostReceiveBase {
	type: 'sort';
	properties: {
		key: string;
	};
}

export interface INodeActionTypeDescription extends INodeTypeDescription {
	displayOptions?: IDisplayOptions;
	values?: IDataObject;
	actionKey: string;
}

export interface INodeTypeDescription extends INodeTypeBaseDescription {
	version: number | number[];
	defaults: INodeParameters;
	eventTriggerDescription?: string;
	activationMessage?: string;
	inputs: string[];
	inputNames?: string[];
	outputs: string[];
	outputNames?: string[];
	properties: INodeProperties[];
	credentials?: INodeCredentialDescription[];
	maxNodes?: number; // How many nodes of that type can be created in a workflow
	polling?: boolean;
	requestDefaults?: DeclarativeRestApiSettings.HttpRequestOptions;
	requestOperations?: IN8nRequestOperations;
	hooks?: {
		[key: string]: INodeHookDescription[] | undefined;
		activate?: INodeHookDescription[];
		deactivate?: INodeHookDescription[];
	};
	webhooks?: IWebhookDescription[];
	translation?: { [key: string]: object };
	mockManualExecution?: true;
	triggerPanel?: {
		header?: string;
		executionsHelp?:
			| string
			| {
					active: string;
					inactive: string;
			  };
		activationHint?:
			| string
			| {
					active: string;
					inactive: string;
			  };
	};
	actions?: INodeActionTypeDescription[];
	__loadOptionsMethods?: string[]; // only for validation during build
}

export interface INodeHookDescription {
	method: string;
}

export interface IWebhookData {
	httpMethod: WebhookHttpMethod;
	node: string;
	path: string;
	webhookDescription: IWebhookDescription;
	workflowId: string;
	workflowExecuteAdditionalData: IWorkflowExecuteAdditionalData;
	webhookId?: string;
}

export interface IWebhookDescription {
	[key: string]: WebhookHttpMethod | WebhookResponseMode | boolean | string | undefined;
	httpMethod: WebhookHttpMethod | string;
	isFullPath?: boolean;
	name: 'default' | 'setup';
	path: string;
	responseBinaryPropertyName?: string;
	responseContentType?: string;
	responsePropertyName?: string;
	responseMode?: WebhookResponseMode | string;
	responseData?: WebhookResponseData | string;
	restartWebhook?: boolean;
}

export interface ProxyInput {
	all: () => INodeExecutionData[];
	context: any;
	first: () => INodeExecutionData | undefined;
	item: INodeExecutionData | undefined;
	last: () => INodeExecutionData | undefined;
	params?: INodeParameters;
}

export interface IWorkflowDataProxyData {
	[key: string]: any;
	$binary: INodeExecutionData['binary'];
	$data: any;
	$env: any;
	$evaluateExpression: (expression: string, itemIndex?: number) => NodeParameterValueType;
	$item: (itemIndex: number, runIndex?: number) => IWorkflowDataProxyData;
	$items: (nodeName?: string, outputIndex?: number, runIndex?: number) => INodeExecutionData[];
	$json: INodeExecutionData['json'];
	$node: any;
	$parameter: INodeParameters;
	$position: number;
	$workflow: any;
	$: any;
	$input: ProxyInput;
	$thisItem: any;
	$thisRunIndex: number;
	$thisItemIndex: number;
	$now: any;
	$today: any;
	constructor: any;
}

export type IWorkflowDataProxyAdditionalKeys = IDataObject;

export interface IWorkflowMetadata {
	id?: string;
	name?: string;
	active: boolean;
}

export type WebhookHttpMethod = 'DELETE' | 'GET' | 'HEAD' | 'PATCH' | 'POST' | 'PUT' | 'OPTIONS';

export interface IWebhookResponseData {
	workflowData?: INodeExecutionData[][];
	webhookResponse?: any;
	noWebhookResponse?: boolean;
}

export type WebhookResponseData = 'allEntries' | 'firstEntryJson' | 'firstEntryBinary' | 'noData';
export type WebhookResponseMode = 'onReceived' | 'lastNode';

export interface INodeTypes {
	getByName(nodeType: string): INodeType | IVersionedNodeType;
	getByNameAndVersion(nodeType: string, version?: number): INodeType;
}

export type LoadingDetails = {
	className: string;
	sourcePath: string;
};

export type CredentialLoadingDetails = LoadingDetails & {
	nodesToTestWith?: string[];
};

export type NodeLoadingDetails = LoadingDetails;

export type KnownNodesAndCredentials = {
	nodes: Record<string, NodeLoadingDetails>;
	credentials: Record<string, CredentialLoadingDetails>;
};

export interface LoadedClass<T> {
	sourcePath: string;
	type: T;
}

type LoadedData<T> = Record<string, LoadedClass<T>>;
export type ICredentialTypeData = LoadedData<ICredentialType>;
export type INodeTypeData = LoadedData<INodeType | IVersionedNodeType>;

export type LoadedNodesAndCredentials = {
	nodes: INodeTypeData;
	credentials: ICredentialTypeData;
};

export interface INodesAndCredentials {
	known: KnownNodesAndCredentials;
	loaded: LoadedNodesAndCredentials;
	credentialTypes: ICredentialTypes;
}

export interface IRun {
	data: IRunExecutionData;
	finished?: boolean;
	mode: WorkflowExecuteMode;
	waitTill?: Date | null;
	startedAt: Date;
	stoppedAt?: Date;
	status: ExecutionStatus;
}

// Contains all the data which is needed to execute a workflow and so also to
// start restart it again after it did fail.
// The RunData, ExecuteData and WaitForExecution contain often the same data.
export interface IRunExecutionData {
	startData?: {
		destinationNode?: string;
		runNodeFilter?: string[];
	};
	resultData: {
		error?: ExecutionError;
		runData: IRunData;
		pinData?: IPinData;
		lastNodeExecuted?: string;
		metadata?: Record<string, string>;
	};
	executionData?: {
		contextData: IExecuteContextData;
		nodeExecutionStack: IExecuteData[];
		waitingExecution: IWaitingForExecution;
		waitingExecutionSource: IWaitingForExecutionSource | null;
	};
	waitTill?: Date;
}

export interface IRunData {
	// node-name: result-data
	[key: string]: ITaskData[];
}

// The data that gets returned when a node runs
export interface ITaskData {
	startTime: number;
	executionTime: number;
	executionStatus?: ExecutionStatus;
	data?: ITaskDataConnections;
	error?: ExecutionError;
	source: Array<ISourceData | null>; // Is an array as nodes have multiple inputs
}

export interface ISourceData {
	previousNode: string;
	previousNodeOutput?: number; // If undefined "0" gets used
	previousNodeRun?: number; // If undefined "0" gets used
}

// The data for all the different kind of connections (like main) and all the indexes
export interface ITaskDataConnections {
	// Key for each input type and because there can be multiple inputs of the same type it is an array
	// null is also allowed because if we still need data for a later while executing the workflow set temporary to null
	// the nodes get as input TaskDataConnections which is identical to this one except that no null is allowed.
	[key: string]: Array<INodeExecutionData[] | null>;
}

// Keeps data while workflow gets executed and allows when provided to restart execution
export interface IWaitingForExecution {
	// Node name
	[key: string]: {
		// Run index
		[key: number]: ITaskDataConnections;
	};
}

export interface ITaskDataConnectionsSource {
	// Key for each input type and because there can be multiple inputs of the same type it is an array
	// null is also allowed because if we still need data for a later while executing the workflow set temporary to null
	// the nodes get as input TaskDataConnections which is identical to this one except that no null is allowed.
	[key: string]: Array<ISourceData | null>;
}

export interface IWaitingForExecutionSource {
	// Node name
	[key: string]: {
		// Run index
		[key: number]: ITaskDataConnectionsSource;
	};
}

export interface IWorkflowBase {
	id?: string;
	name: string;
	active: boolean;
	createdAt: Date;
	updatedAt: Date;
	nodes: INode[];
	connections: IConnections;
	settings?: IWorkflowSettings;
	staticData?: IDataObject;
	pinData?: IPinData;
}

export interface IWorkflowCredentials {
	[credentialType: string]: {
		[id: string]: ICredentialsEncrypted;
	};
}

export interface IWorkflowExecuteHooks {
	[key: string]: Array<(...args: any[]) => Promise<void>> | undefined;
	nodeExecuteAfter?: Array<
		(nodeName: string, data: ITaskData, executionData: IRunExecutionData) => Promise<void>
	>;
	nodeExecuteBefore?: Array<(nodeName: string) => Promise<void>>;
	workflowExecuteAfter?: Array<(data: IRun, newStaticData: IDataObject) => Promise<void>>;
	workflowExecuteBefore?: Array<(workflow: Workflow, data: IRunExecutionData) => Promise<void>>;
	sendResponse?: Array<(response: IExecuteResponsePromiseData) => Promise<void>>;
}

export interface IWorkflowExecuteAdditionalData {
	credentialsHelper: ICredentialsHelper;
	encryptionKey: string;
	executeWorkflow: (
		workflowInfo: IExecuteWorkflowInfo,
		additionalData: IWorkflowExecuteAdditionalData,
		options: {
			parentWorkflowId?: string;
			inputData?: INodeExecutionData[];
			parentExecutionId?: string;
			loadedWorkflowData?: IWorkflowBase;
			loadedRunData?: any;
			parentWorkflowSettings?: IWorkflowSettings;
		},
	) => Promise<any>;
	// hooks?: IWorkflowExecuteHooks;
	executionId?: string;
	restartExecutionId?: string;
	hooks?: WorkflowHooks;
	httpResponse?: express.Response;
	httpRequest?: express.Request;
	restApiUrl: string;
	setExecutionStatus?: (status: ExecutionStatus) => void;
	sendMessageToUI?: (source: string, message: any) => void;
	timezone: string;
	webhookBaseUrl: string;
	webhookWaitingBaseUrl: string;
	webhookTestBaseUrl: string;
	currentNodeParameters?: INodeParameters;
	executionTimeoutTimestamp?: number;
	userId: string;
	variables: IDataObject;
}

export type WorkflowExecuteMode =
	| 'cli'
	| 'error'
	| 'integrated'
	| 'internal'
	| 'manual'
	| 'retry'
	| 'trigger'
	| 'webhook';
export type WorkflowActivateMode = 'init' | 'create' | 'update' | 'activate' | 'manual';

export interface IWorkflowHooksOptionalParameters {
	parentProcessMode?: string;
	retryOf?: string;
	sessionId?: string;
}

export namespace WorkflowSettings {
	export type CallerPolicy = 'any' | 'none' | 'workflowsFromAList' | 'workflowsFromSameOwner';
	export type SaveDataExecution = 'DEFAULT' | 'all' | 'none';
}

export interface IWorkflowSettings {
	timezone?: 'DEFAULT' | string;
	errorWorkflow?: string;
	callerIds?: string;
	callerPolicy?: WorkflowSettings.CallerPolicy;
	saveDataErrorExecution?: WorkflowSettings.SaveDataExecution;
	saveDataSuccessExecution?: WorkflowSettings.SaveDataExecution;
	saveManualExecutions?: 'DEFAULT' | boolean;
	saveExecutionProgress?: 'DEFAULT' | boolean;
	executionTimeout?: number;
}

export type LogTypes = 'debug' | 'verbose' | 'info' | 'warn' | 'error';

export interface ILogger {
	log: (type: LogTypes, message: string, meta?: object) => void;
	debug: (message: string, meta?: object) => void;
	verbose: (message: string, meta?: object) => void;
	info: (message: string, meta?: object) => void;
	warn: (message: string, meta?: object) => void;
	error: (message: string, meta?: object) => void;
}

export interface IStatusCodeMessages {
	[key: string]: string;
}

export type DocumentationLink = {
	url: string;
};

export type CodexData = {
	categories?: string[];
	subcategories?: { [category: string]: string[] };
	resources?: {
		credentialDocumentation?: DocumentationLink[];
		primaryDocumentation?: DocumentationLink[];
	};
	alias?: string[];
};

export type JsonValue = string | number | boolean | null | JsonObject | JsonValue[];

export type JsonObject = { [key: string]: JsonValue };

export type AllEntities<M> = M extends { [key: string]: string } ? Entity<M, keyof M> : never;

export type Entity<M, K> = K extends keyof M ? { resource: K; operation: M[K] } : never;

export type PropertiesOf<M extends { resource: string; operation: string }> = Array<
	Omit<INodeProperties, 'displayOptions'> & {
		displayOptions?: {
			[key in 'show' | 'hide']?: {
				resource?: Array<M['resource']>;
				operation?: Array<M['operation']>;
				[otherKey: string]: NodeParameterValue[] | undefined;
			};
		};
	}
>;

// Telemetry

export interface ITelemetryTrackProperties {
	user_id?: string;
	[key: string]: GenericValue;
}

export interface INodesGraph {
	node_types: string[];
	node_connections: IDataObject[];
	nodes: INodesGraphNode;
	notes: INotesGraphNode;
	is_pinned: boolean;
}

export interface INodesGraphNode {
	[key: string]: INodeGraphItem;
}

export interface INotesGraphNode {
	[key: string]: INoteGraphItem;
}

export interface INoteGraphItem {
	overlapping: boolean;
	position: [number, number];
	height: number;
	width: number;
}

export interface INodeGraphItem {
	id: string;
	type: string;
	resource?: string;
	operation?: string;
	domain?: string; // HTTP Request node v1
	domain_base?: string; // HTTP Request node v2
	domain_path?: string; // HTTP Request node v2
	position: [number, number];
	mode?: string;
	credential_type?: string; // HTTP Request node v2
	credential_set?: boolean; // HTTP Request node v2
	method?: string; // HTTP Request node v2
	src_node_id?: string;
	src_instance_id?: string;
}

export interface INodeNameIndex {
	[name: string]: string;
}

export interface INodesGraphResult {
	nodeGraph: INodesGraph;
	nameIndices: INodeNameIndex;
	webhookNodeNames: string[];
}

export interface ITelemetryClientConfig {
	url: string;
	key: string;
}

export interface ITelemetrySettings {
	enabled: boolean;
	config?: ITelemetryClientConfig;
}

export interface FeatureFlags {
	[featureFlag: string]: string | boolean | undefined;
}

export interface IConnectedNode {
	name: string;
	indicies: number[];
	depth: number;
}

export const enum OAuth2GrantType {
	authorizationCode = 'authorizationCode',
	clientCredentials = 'clientCredentials',
}
export interface IOAuth2Credentials {
	grantType: 'authorizationCode' | 'clientCredentials';
	clientId: string;
	clientSecret: string;
	accessTokenUrl: string;
	authUrl: string;
	authQueryParameters: string;
	authentication: 'body' | 'header';
	scope: string;
	oauthTokenData?: IDataObject;
}

export type PublicInstalledPackage = {
	packageName: string;
	installedVersion: string;
	authorName?: string;
	authorEmail?: string;
	installedNodes: PublicInstalledNode[];
	createdAt: Date;
	updatedAt: Date;
	updateAvailable?: string;
	failedLoading?: boolean;
};

export type PublicInstalledNode = {
	name: string;
	type: string;
	latestVersion: string;
	package: PublicInstalledPackage;
};

export interface NodeExecutionWithMetadata extends INodeExecutionData {
	pairedItem: IPairedItemData | IPairedItemData[];
}

export interface IExecutionsSummary {
	id: string;
	finished?: boolean;
	mode: WorkflowExecuteMode;
	retryOf?: string;
	retrySuccessId?: string;
	waitTill?: Date;
	startedAt: Date;
	stoppedAt?: Date;
	workflowId: string;
	workflowName?: string;
	status?: ExecutionStatus;
	lastNodeExecuted?: string;
	executionError?: ExecutionError;
	nodeExecutionStatus?: {
		[key: string]: IExceutionSummaryNodeExecutionResult;
	};
}

export interface IExceutionSummaryNodeExecutionResult {
	executionStatus: ExecutionStatus;
	errors?: Array<{
		name?: string;
		message?: string;
		description?: string;
	}>;
}

export interface ExecutionOptions {
	limit?: number;
}

export interface ExecutionFilters {
	finished?: boolean;
	mode?: WorkflowExecuteMode[];
	retryOf?: string;
	retrySuccessId?: string;
	status?: ExecutionStatus[];
	waitTill?: boolean;
	workflowId?: number | string;
}

export interface IVersionNotificationSettings {
	enabled: boolean;
	endpoint: string;
	infoUrl: string;
}

export interface IUserManagementSettings {
	enabled: boolean;
	showSetupOnFirstLoad?: boolean;
	smtpSetup: boolean;
	authenticationMethod: AuthenticationMethod;
}

export interface IPublicApiSettings {
	enabled: boolean;
	latestVersion: number;
	path: string;
	swaggerUi: {
		enabled: boolean;
	};
}

export type ILogLevel = 'info' | 'debug' | 'warn' | 'error' | 'verbose' | 'silent';

export interface IN8nUISettings {
	endpointWebhook: string;
	endpointWebhookTest: string;
	saveDataErrorExecution: WorkflowSettings.SaveDataExecution;
	saveDataSuccessExecution: WorkflowSettings.SaveDataExecution;
	saveManualExecutions: boolean;
	executionTimeout: number;
	maxExecutionTimeout: number;
	workflowCallerPolicyDefaultOption: WorkflowSettings.CallerPolicy;
	oauthCallbackUrls: {
		oauth1: string;
		oauth2: string;
	};
	timezone: string;
	urlBaseWebhook: string;
	urlBaseEditor: string;
	versionCli: string;
	n8nMetadata?: {
		[key: string]: string | number | undefined;
	};
	versionNotifications: IVersionNotificationSettings;
	instanceId: string;
	telemetry: ITelemetrySettings;
	posthog: {
		enabled: boolean;
		apiHost: string;
		apiKey: string;
		autocapture: boolean;
		disableSessionRecording: boolean;
		debug: boolean;
	};
	personalizationSurveyEnabled: boolean;
	userActivationSurveyEnabled: boolean;
	defaultLocale: string;
	userManagement: IUserManagementSettings;
	sso: {
		saml: {
			loginLabel: string;
			loginEnabled: boolean;
		};
		ldap: {
			loginLabel: string;
			loginEnabled: boolean;
		};
	};
	publicApi: IPublicApiSettings;
	workflowTagsDisabled: boolean;
	logLevel: ILogLevel;
	hiringBannerEnabled: boolean;
	templates: {
		enabled: boolean;
		host: string;
	};
	onboardingCallPromptEnabled: boolean;
	missingPackages?: boolean;
	executionMode: 'regular' | 'queue';
	pushBackend: 'sse' | 'websocket';
	communityNodesEnabled: boolean;
	deployment: {
		type: string | 'default' | 'n8n-internal' | 'cloud' | 'desktop_mac' | 'desktop_win';
	};
	isNpmAvailable: boolean;
	allowedModules: {
		builtIn?: string[];
		external?: string[];
	};
	enterprise: {
		sharing: boolean;
		ldap: boolean;
		saml: boolean;
		logStreaming: boolean;
		advancedExecutionFilters: boolean;
		variables: boolean;
		versionControl: boolean;
	};
	hideUsagePage: boolean;
	license: {
		environment: 'development' | 'production' | 'staging';
	};
	variables: {
		limit: number;
	};
}<|MERGE_RESOLUTION|>--- conflicted
+++ resolved
@@ -1019,14 +1019,15 @@
 
 export type CodeAutocompleteTypes = 'function' | 'functionItem';
 
-<<<<<<< HEAD
-export type EditorTypes = 'code' | 'codeNodeEditor' | 'htmlEditor' | 'json';
-export type EditorLanguageTypes = 'javaScript' | 'python';
-=======
-export type EditorType = 'code' | 'codeNodeEditor' | 'htmlEditor' | 'sqlEditor' | 'json';
-export type CodeNodeEditorLanguage = 'javaScript' | 'json'; //| 'python' | 'sql';
+export type EditorType =
+	| 'code'
+	| 'codeNodeEditor'
+	| 'htmlEditor'
+	| 'sqlEditor'
+	| 'pythonEditor'
+	| 'json';
+export type CodeNodeEditorLanguage = 'javaScript' | 'json' | 'python';
 export type SQLDialect = 'mssql' | 'mysql' | 'postgres';
->>>>>>> 6335e093
 
 export interface ILoadOptions {
 	routing?: {
@@ -1039,14 +1040,9 @@
 export interface INodePropertyTypeOptions {
 	alwaysOpenEditWindow?: boolean; // Supported by: json
 	codeAutocomplete?: CodeAutocompleteTypes; // Supported by: string
-<<<<<<< HEAD
-	editor?: EditorTypes; // Supported by: string
-	editorLanguage?: EditorLanguageTypes; //  Supported by: string in combination with editor: codeNodeEditor
-=======
 	editor?: EditorType; // Supported by: string
 	editorLanguage?: CodeNodeEditorLanguage; // Supported by: string in combination with editor: codeNodeEditor
 	sqlDialect?: SQLDialect; // Supported by: sqlEditor
->>>>>>> 6335e093
 	loadOptionsDependsOn?: string[]; // Supported by: options
 	loadOptionsMethod?: string; // Supported by: options
 	loadOptions?: ILoadOptions; // Supported by: options
