<template>
	<div
		:class="['code-node-editor', $style['code-node-editor-container']]"
		@mouseover="onMouseOver"
		@mouseout="onMouseOut"
		ref="codeNodeEditorContainer"
	>
<<<<<<< HEAD
		<div ref="codeNodeEditor" class="ph-no-capture" :class="{ [$style['max-height']]: true }"></div>
=======
		<div ref="codeNodeEditor" class="code-node-editor-input ph-no-capture"></div>
>>>>>>> 6335e093
		<n8n-button
			v-if="isCloud && (isEditorHovered || isEditorFocused)"
			size="small"
			type="tertiary"
			:class="$style['ask-ai-button']"
			@mousedown="onAskAiButtonClick"
		>
			{{ $locale.baseText('codeNodeEditor.askAi') }}
		</n8n-button>
	</div>
</template>

<script lang="ts">
import type { PropType } from 'vue';
import { mapStores } from 'pinia';
import mixins from 'vue-typed-mixins';

<<<<<<< HEAD
import { Compartment, EditorState, EditorStateConfig } from '@codemirror/state';
import { EditorView, ViewUpdate } from '@codemirror/view';
import { javascript } from '@codemirror/lang-javascript';
import { python } from '@codemirror/lang-python';
import { json } from '@codemirror/lang-json';

import { baseExtensions } from './baseExtensions';
import { linterExtension } from './languages/javaScript/linter';
import { completerExtension } from './languages/javaScript/completer';
=======
import type { Extension } from '@codemirror/state';
import { Compartment, EditorState } from '@codemirror/state';
import type { ViewUpdate } from '@codemirror/view';
import { EditorView } from '@codemirror/view';
import { javascript } from '@codemirror/lang-javascript';
import { json } from '@codemirror/lang-json';

import { readOnlyEditorExtensions, writableEditorExtensions } from './baseExtensions';
import { linterExtension } from './linter';
import { completerExtension } from './completer';
>>>>>>> 6335e093
import { codeNodeEditorTheme } from './theme';
import { workflowHelpers } from '@/mixins/workflowHelpers'; // for json field completions
import { ASK_AI_MODAL_KEY, CODE_NODE_TYPE } from '@/constants';
import { codeNodeEditorEventBus } from '@/event-bus';
<<<<<<< HEAD
import { mapStores } from 'pinia';
=======
import {
	ALL_ITEMS_PLACEHOLDER,
	CODE_LANGUAGES,
	CODE_MODES,
	EACH_ITEM_PLACEHOLDER,
} from './constants';
>>>>>>> 6335e093
import { useRootStore } from '@/stores/n8nRootStore';
import Modal from '../Modal.vue';
import { useSettingsStore } from '@/stores/settings';
import type { CodeLanguage, CodeMode } from './types';

const placeholders: Partial<Record<CodeLanguage, Record<CodeMode, string>>> = {
	javaScript: {
		runOnceForAllItems: ALL_ITEMS_PLACEHOLDER,
		runOnceForEachItem: EACH_ITEM_PLACEHOLDER,
	},
};

export default mixins(linterExtension, completerExtension, workflowHelpers).extend({
	name: 'code-node-editor',
	components: { Modal },
	props: {
		mode: {
			type: String as PropType<CodeMode>,
			validator: (value: CodeMode): boolean => CODE_MODES.includes(value),
		},
		language: {
			type: String as PropType<CodeLanguage>,
			default: 'javaScript' as CodeLanguage,
			validator: (value: CodeLanguage): boolean => CODE_LANGUAGES.includes(value),
		},
		isReadOnly: {
			type: Boolean,
			default: false,
		},
<<<<<<< HEAD
		maxHeight: {
			type: Boolean,
			default: false,
		},
		value: {
			type: String,
		},
		defaultValue: {
=======
		value: {
>>>>>>> 6335e093
			type: String,
		},
		language: {
			type: String,
			default: 'javaScript',
			validator: (value: string): boolean => ['javaScript', 'json', 'python'].includes(value),
		},
	},
	data() {
		return {
			editor: null as EditorView | null,
			linterCompartment: new Compartment(),
			isDefault: false,
			isEditorHovered: false,
			isEditorFocused: false,
		};
	},
	watch: {
		mode(newMode, previousMode: CodeMode) {
			this.reloadLinter();

			if (this.content.trim() === placeholders[this.language]?.[previousMode]) {
				this.refreshPlaceholder();
			}
		},
		language() {
			this.refreshPlaceholder();
		},
	},
	computed: {
		...mapStores(useRootStore),
		isCloud() {
			return useSettingsStore().deploymentType === 'cloud';
		},
		content(): string {
			if (!this.editor) return '';

			return this.editor.state.doc.toString();
		},
<<<<<<< HEAD
=======
		placeholder(): string {
			return placeholders[this.language]?.[this.mode] ?? '';
		},
>>>>>>> 6335e093
	},
	methods: {
		onMouseOver(event: MouseEvent) {
			const fromElement = event.relatedTarget as HTMLElement;
			const ref = this.$refs.codeNodeEditorContainer as HTMLDivElement | undefined;

			if (!ref?.contains(fromElement)) this.isEditorHovered = true;
		},
		onMouseOut(event: MouseEvent) {
			const fromElement = event.relatedTarget as HTMLElement;
			const ref = this.$refs.codeNodeEditorContainer as HTMLDivElement | undefined;

			if (!ref?.contains(fromElement)) this.isEditorHovered = false;
		},
		onAskAiButtonClick() {
			this.$telemetry.track('User clicked ask ai button', { source: 'code' });

			this.uiStore.openModal(ASK_AI_MODAL_KEY);
		},
		reloadLinter() {
			if (!this.editor) return;

			const linter = this.createLinter(this.language);
			if (linter) {
				this.editor.dispatch({
					effects: this.linterCompartment.reconfigure(linter),
				});
			}
		},
		refreshPlaceholder() {
			if (!this.editor) return;

<<<<<<< HEAD
			if (!this.content.trim() || this.isDefault) {
				this.editor.dispatch({
					changes: { from: 0, to: this.content.length, insert: this.defaultValue },
				});
				this.isDefault = true;
			}
=======
			this.editor.dispatch({
				changes: { from: 0, to: this.content.length, insert: this.placeholder },
			});
>>>>>>> 6335e093
		},
		highlightLine(line: number | 'final') {
			if (!this.editor) return;

			if (line === 'final') {
				this.editor.dispatch({
					selection: { anchor: this.content.length },
				});
				return;
			}

			this.editor.dispatch({
				selection: { anchor: this.editor.state.doc.line(line).from },
			});
		},
		trackCompletion(viewUpdate: ViewUpdate) {
			const completionTx = viewUpdate.transactions.find((tx) => tx.isUserEvent('input.complete'));

			if (!completionTx) return;

			try {
				// @ts-ignore - undocumented fields
				const { fromA, toB } = viewUpdate?.changedRanges[0];
				const full = this.content.slice(fromA, toB);
				const lastDotIndex = full.lastIndexOf('.');

				let context = null;
				let insertedText = null;

				if (lastDotIndex === -1) {
					context = '';
					insertedText = full;
				} else {
					context = full.slice(0, lastDotIndex);
					insertedText = full.slice(lastDotIndex + 1);
				}

				// TODO: Still has to get updated for Python and JSON
				this.$telemetry.track('User autocompleted code', {
					instance_id: this.rootStore.instanceId,
					node_type: CODE_NODE_TYPE,
					field_name: this.mode === 'runOnceForAllItems' ? 'jsCodeAllItems' : 'jsCodeEachItem',
					field_type: 'code',
					context,
					inserted_text: insertedText,
				});
			} catch {}
		},
	},
	destroyed() {
		if (!this.isReadOnly) codeNodeEditorEventBus.off('error-line-number', this.highlightLine);
	},
	mounted() {
<<<<<<< HEAD
		codeNodeEditorEventBus.on('error-line-number', this.highlightLine);

		const stateBasedExtensions = [
			EditorState.readOnly.of(this.isReadOnly),
			EditorView.domEventHandlers({
				focus: () => {
					this.isEditorFocused = true;
				},
				blur: () => {
					this.isEditorFocused = false;
				},
			}),
			EditorView.updateListener.of((viewUpdate: ViewUpdate) => {
				if (!viewUpdate.docChanged) return;
				this.trackCompletion(viewUpdate);
				this.$emit('valueChanged', this.content);
				this.isDefault = this.content === this.defaultValue;
			}),
		];

		// empty on first load, default param value
		if (this.value === '') {
			this.$emit('valueChanged', this.defaultValue);
		}

		this.isDefault = this.value === this.defaultValue;

		const resolvedValue = this.value === '' ? this.defaultValue : this.value;

		let editorSettings: EditorStateConfig;
		if (this.language === 'python') {
			editorSettings = {
				doc: resolvedValue,
				extensions: [
					...baseExtensions,
					...stateBasedExtensions,
					codeNodeEditorTheme({ maxHeight: this.maxHeight }),
					python(),
				],
			};
		} else if (this.language === 'json') {
			editorSettings = {
				doc: resolvedValue,
				extensions: [
					...baseExtensions,
					...stateBasedExtensions,
					codeNodeEditorTheme({ maxHeight: this.maxHeight }),
					json(),
				],
			};
		} else {
			editorSettings = {
				doc: resolvedValue,
				extensions: [
					this.linterCompartment.of(this.linterExtension()),
					...baseExtensions,
					...stateBasedExtensions,
					codeNodeEditorTheme({ maxHeight: this.maxHeight }),
					javascript(),
					this.autocompletionExtension(),
				],
			};
		}

		const state = EditorState.create(editorSettings);
=======
		if (!this.isReadOnly) codeNodeEditorEventBus.on('error-line-number', this.highlightLine);

		// empty on first load, default param value
		if (!this.value) {
			this.$emit('valueChanged', this.placeholder);
		}

		const { isReadOnly, language } = this;
		const extensions: Extension[] = [
			...readOnlyEditorExtensions,
			EditorState.readOnly.of(isReadOnly),
			EditorView.editable.of(!isReadOnly),
			codeNodeEditorTheme({ isReadOnly }),
		];

		if (!isReadOnly) {
			const linter = this.createLinter(language);
			if (linter) {
				extensions.push(this.linterCompartment.of(linter));
			}

			extensions.push(
				...writableEditorExtensions,
				EditorView.domEventHandlers({
					focus: () => {
						this.isEditorFocused = true;
					},
					blur: () => {
						this.isEditorFocused = false;
					},
				}),
				EditorView.updateListener.of((viewUpdate) => {
					if (!viewUpdate.docChanged) return;

					this.trackCompletion(viewUpdate);

					this.$emit('valueChanged', this.editor?.state.doc.toString());
				}),
			);
		}

		switch (language) {
			case 'json':
				extensions.push(json());
				break;
			case 'javaScript':
				extensions.push(javascript(), this.autocompletionExtension());
				break;
		}

		const state = EditorState.create({
			doc: this.value || this.placeholder,
			extensions,
		});
>>>>>>> 6335e093

		this.editor = new EditorView({
			parent: this.$refs.codeNodeEditor as HTMLDivElement,
			state,
		});
	},
});
</script>

<style lang="scss" module>
.code-node-editor-container {
	position: relative;

	& > div {
		height: 100%;
	}
}

.ask-ai-button {
	position: absolute;
	top: var(--spacing-2xs);
	right: var(--spacing-2xs);
}
</style><|MERGE_RESOLUTION|>--- conflicted
+++ resolved
@@ -5,11 +5,7 @@
 		@mouseout="onMouseOut"
 		ref="codeNodeEditorContainer"
 	>
-<<<<<<< HEAD
-		<div ref="codeNodeEditor" class="ph-no-capture" :class="{ [$style['max-height']]: true }"></div>
-=======
 		<div ref="codeNodeEditor" class="code-node-editor-input ph-no-capture"></div>
->>>>>>> 6335e093
 		<n8n-button
 			v-if="isCloud && (isEditorHovered || isEditorFocused)"
 			size="small"
@@ -27,45 +23,31 @@
 import { mapStores } from 'pinia';
 import mixins from 'vue-typed-mixins';
 
-<<<<<<< HEAD
+import type { Extension } from '@codemirror/state';
 import { Compartment, EditorState, EditorStateConfig } from '@codemirror/state';
-import { EditorView, ViewUpdate } from '@codemirror/view';
-import { javascript } from '@codemirror/lang-javascript';
-import { python } from '@codemirror/lang-python';
-import { json } from '@codemirror/lang-json';
-
-import { baseExtensions } from './baseExtensions';
-import { linterExtension } from './languages/javaScript/linter';
-import { completerExtension } from './languages/javaScript/completer';
-=======
-import type { Extension } from '@codemirror/state';
-import { Compartment, EditorState } from '@codemirror/state';
 import type { ViewUpdate } from '@codemirror/view';
 import { EditorView } from '@codemirror/view';
 import { javascript } from '@codemirror/lang-javascript';
 import { json } from '@codemirror/lang-json';
-
-import { readOnlyEditorExtensions, writableEditorExtensions } from './baseExtensions';
-import { linterExtension } from './linter';
-import { completerExtension } from './completer';
->>>>>>> 6335e093
-import { codeNodeEditorTheme } from './theme';
+import { python } from '@codemirror/lang-python';
+
 import { workflowHelpers } from '@/mixins/workflowHelpers'; // for json field completions
 import { ASK_AI_MODAL_KEY, CODE_NODE_TYPE } from '@/constants';
 import { codeNodeEditorEventBus } from '@/event-bus';
-<<<<<<< HEAD
-import { mapStores } from 'pinia';
-=======
+import { useRootStore } from '@/stores/n8nRootStore';
+import { useSettingsStore } from '@/stores/settings';
+import Modal from '@/components/Modal.vue';
+
+import { readOnlyEditorExtensions, writableEditorExtensions } from './baseExtensions';
 import {
 	ALL_ITEMS_PLACEHOLDER,
 	CODE_LANGUAGES,
 	CODE_MODES,
 	EACH_ITEM_PLACEHOLDER,
 } from './constants';
->>>>>>> 6335e093
-import { useRootStore } from '@/stores/n8nRootStore';
-import Modal from '../Modal.vue';
-import { useSettingsStore } from '@/stores/settings';
+import { linterExtension } from './javaScript/linter';
+import { completerExtension } from './javaScript/completer';
+import { codeNodeEditorTheme } from './theme';
 import type { CodeLanguage, CodeMode } from './types';
 
 const placeholders: Partial<Record<CodeLanguage, Record<CodeMode, string>>> = {
@@ -92,24 +74,8 @@
 			type: Boolean,
 			default: false,
 		},
-<<<<<<< HEAD
-		maxHeight: {
-			type: Boolean,
-			default: false,
-		},
 		value: {
 			type: String,
-		},
-		defaultValue: {
-=======
-		value: {
->>>>>>> 6335e093
-			type: String,
-		},
-		language: {
-			type: String,
-			default: 'javaScript',
-			validator: (value: string): boolean => ['javaScript', 'json', 'python'].includes(value),
 		},
 	},
 	data() {
@@ -143,12 +109,9 @@
 
 			return this.editor.state.doc.toString();
 		},
-<<<<<<< HEAD
-=======
 		placeholder(): string {
 			return placeholders[this.language]?.[this.mode] ?? '';
 		},
->>>>>>> 6335e093
 	},
 	methods: {
 		onMouseOver(event: MouseEvent) {
@@ -181,18 +144,9 @@
 		refreshPlaceholder() {
 			if (!this.editor) return;
 
-<<<<<<< HEAD
-			if (!this.content.trim() || this.isDefault) {
-				this.editor.dispatch({
-					changes: { from: 0, to: this.content.length, insert: this.defaultValue },
-				});
-				this.isDefault = true;
-			}
-=======
 			this.editor.dispatch({
 				changes: { from: 0, to: this.content.length, insert: this.placeholder },
 			});
->>>>>>> 6335e093
 		},
 		highlightLine(line: number | 'final') {
 			if (!this.editor) return;
@@ -246,73 +200,6 @@
 		if (!this.isReadOnly) codeNodeEditorEventBus.off('error-line-number', this.highlightLine);
 	},
 	mounted() {
-<<<<<<< HEAD
-		codeNodeEditorEventBus.on('error-line-number', this.highlightLine);
-
-		const stateBasedExtensions = [
-			EditorState.readOnly.of(this.isReadOnly),
-			EditorView.domEventHandlers({
-				focus: () => {
-					this.isEditorFocused = true;
-				},
-				blur: () => {
-					this.isEditorFocused = false;
-				},
-			}),
-			EditorView.updateListener.of((viewUpdate: ViewUpdate) => {
-				if (!viewUpdate.docChanged) return;
-				this.trackCompletion(viewUpdate);
-				this.$emit('valueChanged', this.content);
-				this.isDefault = this.content === this.defaultValue;
-			}),
-		];
-
-		// empty on first load, default param value
-		if (this.value === '') {
-			this.$emit('valueChanged', this.defaultValue);
-		}
-
-		this.isDefault = this.value === this.defaultValue;
-
-		const resolvedValue = this.value === '' ? this.defaultValue : this.value;
-
-		let editorSettings: EditorStateConfig;
-		if (this.language === 'python') {
-			editorSettings = {
-				doc: resolvedValue,
-				extensions: [
-					...baseExtensions,
-					...stateBasedExtensions,
-					codeNodeEditorTheme({ maxHeight: this.maxHeight }),
-					python(),
-				],
-			};
-		} else if (this.language === 'json') {
-			editorSettings = {
-				doc: resolvedValue,
-				extensions: [
-					...baseExtensions,
-					...stateBasedExtensions,
-					codeNodeEditorTheme({ maxHeight: this.maxHeight }),
-					json(),
-				],
-			};
-		} else {
-			editorSettings = {
-				doc: resolvedValue,
-				extensions: [
-					this.linterCompartment.of(this.linterExtension()),
-					...baseExtensions,
-					...stateBasedExtensions,
-					codeNodeEditorTheme({ maxHeight: this.maxHeight }),
-					javascript(),
-					this.autocompletionExtension(),
-				],
-			};
-		}
-
-		const state = EditorState.create(editorSettings);
-=======
 		if (!this.isReadOnly) codeNodeEditorEventBus.on('error-line-number', this.highlightLine);
 
 		// empty on first load, default param value
@@ -361,13 +248,15 @@
 			case 'javaScript':
 				extensions.push(javascript(), this.autocompletionExtension());
 				break;
+			case 'python':
+				extensions.push(python());
+				break;
 		}
 
 		const state = EditorState.create({
 			doc: this.value || this.placeholder,
 			extensions,
 		});
->>>>>>> 6335e093
 
 		this.editor = new EditorView({
 			parent: this.$refs.codeNodeEditor as HTMLDivElement,
