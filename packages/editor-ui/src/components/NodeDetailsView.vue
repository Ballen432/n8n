--- conflicted
+++ resolved
@@ -32,11 +32,8 @@
 				:hideInputAndOutput="activeNodeType === null"
 				:position="isTriggerNode && !showTriggerPanel ? 0 : undefined"
 				:isDraggable="!isTriggerNode"
-<<<<<<< HEAD
 				:hasDoubleWidth="activeNodeType && activeNodeType.parameterPane === 'wide'"
-=======
 				:nodeType="activeNodeType"
->>>>>>> 9ca2ac1d
 				@close="close"
 				@init="onPanelsInit"
 				@dragstart="onDragStart"
