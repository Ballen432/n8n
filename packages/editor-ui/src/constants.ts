--- conflicted
+++ resolved
@@ -397,11 +397,8 @@
 	LOG_STREAMING_SETTINGS = 'LogStreamingSettingsView',
 	SSO_SETTINGS = 'SSoSettings',
 	SAML_ONBOARDING = 'SamlOnboarding',
-<<<<<<< HEAD
+	VERSION_CONTROL = 'VersionControl',
 	MFA_VIEW = 'MfaView',
-=======
-	VERSION_CONTROL = 'VersionControl',
->>>>>>> 124f41fa
 }
 
 export const enum FAKE_DOOR_FEATURES {
