import Vue from 'vue';

import ChangePasswordView from './views/ChangePasswordView.vue';
import ErrorView from './views/ErrorView.vue';
import ForgotMyPasswordView from './views/ForgotMyPasswordView.vue';
import MainHeader from '@/components/MainHeader/MainHeader.vue';
import MainSidebar from '@/components/MainSidebar.vue';
import NodeView from '@/views/NodeView.vue';
import WorkflowExecutionsList from '@/components/ExecutionsView/ExecutionsList.vue';
import ExecutionsLandingPage from '@/components/ExecutionsView/ExecutionsLandingPage.vue';
import ExecutionPreview from '@/components/ExecutionsView/ExecutionPreview.vue';
import SettingsView from './views/SettingsView.vue';
import SettingsLdapView from './views/SettingsLdapView.vue';
import SettingsPersonalView from './views/SettingsPersonalView.vue';
import SettingsUsersView from './views/SettingsUsersView.vue';
import SettingsCommunityNodesView from './views/SettingsCommunityNodesView.vue';
import SettingsApiView from './views/SettingsApiView.vue';
import SettingsLogStreamingView from './views/SettingsLogStreamingView.vue';
import SettingsFakeDoorView from './views/SettingsFakeDoorView.vue';
import SetupView from './views/SetupView.vue';
import SigninView from './views/SigninView.vue';
import SignupView from './views/SignupView.vue';
import Router, { Route } from 'vue-router';

import TemplatesCollectionView from '@/views/TemplatesCollectionView.vue';
import TemplatesWorkflowView from '@/views/TemplatesWorkflowView.vue';
import TemplatesSearchView from '@/views/TemplatesSearchView.vue';
import CredentialsView from '@/views/CredentialsView.vue';
import ExecutionsView from '@/views/ExecutionsView.vue';
import WorkflowsView from '@/views/WorkflowsView.vue';
import { IPermissions } from './Interface';
import { LOGIN_STATUS, ROLE } from '@/utils';
import { RouteConfigSingleView } from 'vue-router/types/router';
import { VIEWS } from './constants';
import { useSettingsStore } from './stores/settings';
import { useTemplatesStore } from './stores/templates';
import { useSSOStore } from './stores/sso';
import SettingsUsageAndPlanVue from './views/SettingsUsageAndPlan.vue';
<<<<<<< HEAD
import SettingsVersionControl from './views/SettingsVersionControl.vue';
=======
import SettingsSso from './views/SettingsSso.vue';
>>>>>>> 536d8109
import SignoutView from '@/views/SignoutView.vue';
import SamlOnboarding from '@/views/SamlOnboarding.vue';

Vue.use(Router);

interface IRouteConfig extends RouteConfigSingleView {
	meta: {
		nodeView?: boolean;
		templatesEnabled?: boolean;
		getRedirect?: () => { name: string } | false;
		permissions: IPermissions;
		telemetry?: {
			disabled?: true;
			getProperties: (route: Route) => object;
		};
		scrollOffset?: number;
	};
}

function getTemplatesRedirect() {
	const settingsStore = useSettingsStore();
	const isTemplatesEnabled: boolean = settingsStore.isTemplatesEnabled;
	if (!isTemplatesEnabled) {
		return { name: VIEWS.NOT_FOUND };
	}

	return false;
}

export const routes = [
	{
		path: '/',
		name: VIEWS.HOMEPAGE,
		meta: {
			getRedirect() {
				return { name: VIEWS.WORKFLOWS };
			},
			permissions: {
				allow: {
					loginStatus: [LOGIN_STATUS.LoggedIn],
				},
			},
		},
	},
	{
		path: '/collections/:id',
		name: VIEWS.COLLECTION,
		components: {
			default: TemplatesCollectionView,
			sidebar: MainSidebar,
		},
		meta: {
			templatesEnabled: true,
			telemetry: {
				getProperties(route: Route) {
					const templatesStore = useTemplatesStore();
					return {
						collection_id: route.params.id,
						wf_template_repo_session_id: templatesStore.currentSessionId,
					};
				},
			},
			getRedirect: getTemplatesRedirect,
			permissions: {
				allow: {
					loginStatus: [LOGIN_STATUS.LoggedIn],
				},
			},
		},
	},
	{
		path: '/templates/:id',
		name: VIEWS.TEMPLATE,
		components: {
			default: TemplatesWorkflowView,
			sidebar: MainSidebar,
		},
		meta: {
			templatesEnabled: true,
			getRedirect: getTemplatesRedirect,
			telemetry: {
				getProperties(route: Route) {
					const templatesStore = useTemplatesStore();
					return {
						template_id: route.params.id,
						wf_template_repo_session_id: templatesStore.currentSessionId,
					};
				},
			},
			permissions: {
				allow: {
					loginStatus: [LOGIN_STATUS.LoggedIn],
				},
			},
		},
	},
	{
		path: '/templates/',
		name: VIEWS.TEMPLATES,
		components: {
			default: TemplatesSearchView,
			sidebar: MainSidebar,
		},
		meta: {
			templatesEnabled: true,
			getRedirect: getTemplatesRedirect,
			// Templates view remembers it's scroll position on back
			scrollOffset: 0,
			telemetry: {
				getProperties(route: Route) {
					const templatesStore = useTemplatesStore();
					return {
						wf_template_repo_session_id: templatesStore.currentSessionId,
					};
				},
			},
			setScrollPosition(pos: number) {
				this.scrollOffset = pos;
			},
			permissions: {
				allow: {
					loginStatus: [LOGIN_STATUS.LoggedIn],
				},
			},
		},
	},
	{
		path: '/credentials',
		name: VIEWS.CREDENTIALS,
		components: {
			default: CredentialsView,
			sidebar: MainSidebar,
		},
		meta: {
			permissions: {
				allow: {
					loginStatus: [LOGIN_STATUS.LoggedIn],
				},
			},
		},
	},
	{
		path: '/executions',
		name: VIEWS.EXECUTIONS,
		components: {
			default: ExecutionsView,
			sidebar: MainSidebar,
		},
		meta: {
			permissions: {
				allow: {
					loginStatus: [LOGIN_STATUS.LoggedIn],
				},
			},
		},
	},
	{
		path: '/workflow',
		redirect: '/workflow/new',
	},
	{
		path: '/workflows',
		name: VIEWS.WORKFLOWS,
		components: {
			default: WorkflowsView,
			sidebar: MainSidebar,
		},
		meta: {
			permissions: {
				allow: {
					loginStatus: [LOGIN_STATUS.LoggedIn],
				},
			},
		},
	},
	{
		path: '/workflow/new',
		name: VIEWS.NEW_WORKFLOW,
		components: {
			default: NodeView,
			header: MainHeader,
			sidebar: MainSidebar,
		},
		meta: {
			nodeView: true,
			permissions: {
				allow: {
					loginStatus: [LOGIN_STATUS.LoggedIn],
				},
			},
		},
	},
	{
		path: '/workflow/:name',
		name: VIEWS.WORKFLOW,
		components: {
			default: NodeView,
			header: MainHeader,
			sidebar: MainSidebar,
		},
		meta: {
			nodeView: true,
			permissions: {
				allow: {
					loginStatus: [LOGIN_STATUS.LoggedIn],
				},
			},
		},
	},
	{
		path: '/workflow/:name/executions',
		name: VIEWS.WORKFLOW_EXECUTIONS,
		components: {
			default: WorkflowExecutionsList,
			header: MainHeader,
			sidebar: MainSidebar,
		},
		meta: {
			keepWorkflowAlive: true,
			permissions: {
				allow: {
					loginStatus: [LOGIN_STATUS.LoggedIn],
				},
			},
		},
		children: [
			{
				path: '',
				name: VIEWS.EXECUTION_HOME,
				components: {
					executionPreview: ExecutionsLandingPage,
				},
				meta: {
					keepWorkflowAlive: true,
					permissions: {
						allow: {
							loginStatus: [LOGIN_STATUS.LoggedIn],
						},
					},
				},
			},
			{
				path: ':executionId',
				name: VIEWS.EXECUTION_PREVIEW,
				components: {
					executionPreview: ExecutionPreview,
				},
				meta: {
					keepWorkflowAlive: true,
					permissions: {
						allow: {
							loginStatus: [LOGIN_STATUS.LoggedIn],
						},
					},
				},
			},
		],
	},
	{
		path: '/workflows/demo',
		name: VIEWS.DEMO,
		components: {
			default: NodeView,
		},
		meta: {
			permissions: {
				allow: {
					loginStatus: [LOGIN_STATUS.LoggedIn],
				},
			},
		},
	},
	{
		path: '/workflows/templates/:id',
		name: VIEWS.TEMPLATE_IMPORT,
		components: {
			default: NodeView,
			header: MainHeader,
			sidebar: MainSidebar,
		},
		meta: {
			templatesEnabled: true,
			getRedirect: getTemplatesRedirect,
			permissions: {
				allow: {
					loginStatus: [LOGIN_STATUS.LoggedIn],
				},
			},
		},
	},
	{
		path: '/signin',
		name: VIEWS.SIGNIN,
		components: {
			default: SigninView,
		},
		meta: {
			telemetry: {
				pageCategory: 'auth',
			},
			permissions: {
				allow: {
					loginStatus: [LOGIN_STATUS.LoggedOut],
				},
			},
		},
	},
	{
		path: '/signup',
		name: VIEWS.SIGNUP,
		components: {
			default: SignupView,
		},
		meta: {
			telemetry: {
				pageCategory: 'auth',
			},
			permissions: {
				allow: {
					loginStatus: [LOGIN_STATUS.LoggedOut],
				},
			},
		},
	},
	{
		path: '/signout',
		name: VIEWS.SIGNOUT,
		components: {
			default: SignoutView,
		},
		meta: {
			telemetry: {
				pageCategory: 'auth',
			},
			permissions: {
				allow: {
					loginStatus: [LOGIN_STATUS.LoggedIn],
				},
			},
		},
	},
	{
		path: '/setup',
		name: VIEWS.SETUP,
		components: {
			default: SetupView,
		},
		meta: {
			telemetry: {
				pageCategory: 'auth',
			},
			permissions: {
				allow: {
					role: [ROLE.Default],
				},
				deny: {
					shouldDeny: () => {
						const settingsStore = useSettingsStore();
						return settingsStore.isUserManagementEnabled === false;
					},
				},
			},
		},
	},
	{
		path: '/forgot-password',
		name: VIEWS.FORGOT_PASSWORD,
		components: {
			default: ForgotMyPasswordView,
		},
		meta: {
			telemetry: {
				pageCategory: 'auth',
			},
			permissions: {
				allow: {
					loginStatus: [LOGIN_STATUS.LoggedOut],
				},
			},
		},
	},
	{
		path: '/change-password',
		name: VIEWS.CHANGE_PASSWORD,
		components: {
			default: ChangePasswordView,
		},
		meta: {
			telemetry: {
				pageCategory: 'auth',
			},
			permissions: {
				allow: {
					loginStatus: [LOGIN_STATUS.LoggedOut],
				},
			},
		},
	},
	{
		path: '/settings',
		component: SettingsView,
		props: true,
		children: [
			{
				path: 'usage',
				name: VIEWS.USAGE,
				components: {
					settingsView: SettingsUsageAndPlanVue,
				},
				meta: {
					telemetry: {
						pageCategory: 'settings',
						getProperties(route: Route) {
							return {
								feature: 'usage',
							};
						},
					},
					permissions: {
						allow: {
							loginStatus: [LOGIN_STATUS.LoggedIn],
						},
						deny: {
							shouldDeny: () => {
								const settingsStore = useSettingsStore();
								return (
									settingsStore.settings.hideUsagePage === true ||
									settingsStore.settings.deployment?.type === 'cloud'
								);
							},
						},
					},
				},
			},
			{
				path: 'personal',
				name: VIEWS.PERSONAL_SETTINGS,
				components: {
					settingsView: SettingsPersonalView,
				},
				meta: {
					telemetry: {
						pageCategory: 'settings',
						getProperties(route: Route) {
							return {
								feature: 'personal',
							};
						},
					},
					permissions: {
						allow: {
							loginStatus: [LOGIN_STATUS.LoggedIn],
						},
						deny: {
							role: [ROLE.Default],
						},
					},
				},
			},
			{
				path: 'users',
				name: VIEWS.USERS_SETTINGS,
				components: {
					settingsView: SettingsUsersView,
				},
				meta: {
					telemetry: {
						pageCategory: 'settings',
						getProperties(route: Route) {
							return {
								feature: 'users',
							};
						},
					},
					permissions: {
						allow: {
							role: [ROLE.Default, ROLE.Owner],
						},
						deny: {
							shouldDeny: () => {
								const settingsStore = useSettingsStore();

								return (
									settingsStore.isUserManagementEnabled === false &&
									!(settingsStore.isCloudDeployment || settingsStore.isDesktopDeployment)
								);
							},
						},
					},
				},
			},
			{
				path: 'api',
				name: VIEWS.API_SETTINGS,
				components: {
					settingsView: SettingsApiView,
				},
				meta: {
					telemetry: {
						pageCategory: 'settings',
						getProperties(route: Route) {
							return {
								feature: 'api',
							};
						},
					},
					permissions: {
						allow: {
							loginStatus: [LOGIN_STATUS.LoggedIn],
						},
						deny: {
							shouldDeny: () => {
								const settingsStore = useSettingsStore();
								return settingsStore.isPublicApiEnabled === false;
							},
						},
					},
				},
			},
			{
				path: 'sso',
				name: VIEWS.SSO_SETTINGS,
				components: {
					settingsView: SettingsSso,
				},
				meta: {
					telemetry: {
						pageCategory: 'settings',
						getProperties(route: Route) {
							return {
								feature: 'sso',
							};
						},
					},
					permissions: {
						allow: {
							role: [ROLE.Owner],
						},
						deny: {
							shouldDeny: () => {
								const settingsStore = useSettingsStore();
								return settingsStore.isCloudDeployment || settingsStore.isDesktopDeployment;
							},
						},
					},
				},
			},
			{
				path: 'log-streaming',
				name: VIEWS.LOG_STREAMING_SETTINGS,
				components: {
					settingsView: SettingsLogStreamingView,
				},
				meta: {
					telemetry: {
						pageCategory: 'settings',
					},
					permissions: {
						allow: {
							loginStatus: [LOGIN_STATUS.LoggedIn],
							role: [ROLE.Owner],
						},
						deny: {
							role: [ROLE.Default],
						},
					},
				},
			},
			{
				path: 'community-nodes',
				name: VIEWS.COMMUNITY_NODES,
				components: {
					settingsView: SettingsCommunityNodesView,
				},
				meta: {
					telemetry: {
						pageCategory: 'settings',
					},
					permissions: {
						allow: {
							role: [ROLE.Default, ROLE.Owner],
						},
						deny: {
							shouldDeny: () => {
								const settingsStore = useSettingsStore();
								return settingsStore.isCommunityNodesFeatureEnabled === false;
							},
						},
					},
				},
			},
			{
				path: 'coming-soon/:featureId',
				name: VIEWS.FAKE_DOOR,
				components: {
					settingsView: SettingsFakeDoorView,
				},
				meta: {
					telemetry: {
						pageCategory: 'settings',
						getProperties(route: Route) {
							return {
								feature: route.params['featureId'],
							};
						},
					},
					permissions: {
						allow: {
							loginStatus: [LOGIN_STATUS.LoggedIn],
						},
					},
				},
<<<<<<< HEAD
				{
					path: 'version-control',
					name: VIEWS.VERSION_CONTROL,
					components: {
						settingsView: SettingsVersionControl,
					},
					meta: {
						telemetry: {
							pageCategory: 'settings',
							getProperties(route: Route) {
								return {
									feature: 'vc',
								};
							},
						},
						permissions: {
							allow: {
								loginStatus: [LOGIN_STATUS.LoggedIn],
							},
						},
					},
				},
			],
		},
		{
			path: '*',
			name: VIEWS.NOT_FOUND,
			component: ErrorView,
			props: {
				messageKey: 'error.pageNotFound',
				errorCode: 404,
				redirectTextKey: 'error.goBack',
				redirectPage: VIEWS.HOMEPAGE,
			},
			meta: {
				nodeView: true,
				telemetry: {
					disabled: true,
				},
				permissions: {
					allow: {
						// TODO: Once custom permissions are merged, this needs to be updated with index validation
						loginStatus: [LOGIN_STATUS.LoggedIn, LOGIN_STATUS.LoggedOut],
=======
			},
			{
				path: 'ldap',
				name: VIEWS.LDAP_SETTINGS,
				components: {
					settingsView: SettingsLdapView,
				},
				meta: {
					permissions: {
						allow: {
							role: [ROLE.Owner],
						},
>>>>>>> 536d8109
					},
				},
			},
		],
	},
	{
		path: '/saml/onboarding',
		name: VIEWS.SAML_ONBOARDING,
		components: {
			default: SamlOnboarding,
		},
		meta: {
			telemetry: {
				pageCategory: 'auth',
			},
			permissions: {
				allow: {
					loginStatus: [LOGIN_STATUS.LoggedIn],
				},
				deny: {
					shouldDeny: () => {
						const settingsStore = useSettingsStore();
						const ssoStore = useSSOStore();
						return (
							!ssoStore.isEnterpriseSamlEnabled ||
							settingsStore.isCloudDeployment ||
							settingsStore.isDesktopDeployment
						);
					},
				},
			},
		},
	},
	{
		path: '*',
		name: VIEWS.NOT_FOUND,
		component: ErrorView,
		props: {
			messageKey: 'error.pageNotFound',
			errorCode: 404,
			redirectTextKey: 'error.goBack',
			redirectPage: VIEWS.HOMEPAGE,
		},
		meta: {
			nodeView: true,
			telemetry: {
				disabled: true,
			},
			permissions: {
				allow: {
					// TODO: Once custom permissions are merged, this needs to be updated with index validation
					loginStatus: [LOGIN_STATUS.LoggedIn, LOGIN_STATUS.LoggedOut],
				},
			},
		},
	},
] as IRouteConfig[];

const router = new Router({
	mode: 'history',
	base: import.meta.env.DEV ? '/' : window.BASE_PATH ?? '/',
	scrollBehavior(to, from, savedPosition) {
		// saved position == null means the page is NOT visited from history (back button)
		if (savedPosition === null && to.name === VIEWS.TEMPLATES && to.meta) {
			// for templates view, reset scroll position in this case
			to.meta.setScrollPosition(0);
		}
	},
	routes,
});

export default router;<|MERGE_RESOLUTION|>--- conflicted
+++ resolved
@@ -36,13 +36,10 @@
 import { useTemplatesStore } from './stores/templates';
 import { useSSOStore } from './stores/sso';
 import SettingsUsageAndPlanVue from './views/SettingsUsageAndPlan.vue';
-<<<<<<< HEAD
-import SettingsVersionControl from './views/SettingsVersionControl.vue';
-=======
 import SettingsSso from './views/SettingsSso.vue';
->>>>>>> 536d8109
 import SignoutView from '@/views/SignoutView.vue';
 import SamlOnboarding from '@/views/SamlOnboarding.vue';
+import SettingsVersionControl from './views/SettingsVersionControl.vue';
 
 Vue.use(Router);
 
@@ -653,51 +650,6 @@
 						},
 					},
 				},
-<<<<<<< HEAD
-				{
-					path: 'version-control',
-					name: VIEWS.VERSION_CONTROL,
-					components: {
-						settingsView: SettingsVersionControl,
-					},
-					meta: {
-						telemetry: {
-							pageCategory: 'settings',
-							getProperties(route: Route) {
-								return {
-									feature: 'vc',
-								};
-							},
-						},
-						permissions: {
-							allow: {
-								loginStatus: [LOGIN_STATUS.LoggedIn],
-							},
-						},
-					},
-				},
-			],
-		},
-		{
-			path: '*',
-			name: VIEWS.NOT_FOUND,
-			component: ErrorView,
-			props: {
-				messageKey: 'error.pageNotFound',
-				errorCode: 404,
-				redirectTextKey: 'error.goBack',
-				redirectPage: VIEWS.HOMEPAGE,
-			},
-			meta: {
-				nodeView: true,
-				telemetry: {
-					disabled: true,
-				},
-				permissions: {
-					allow: {
-						// TODO: Once custom permissions are merged, this needs to be updated with index validation
-						loginStatus: [LOGIN_STATUS.LoggedIn, LOGIN_STATUS.LoggedOut],
-=======
 			},
 			{
 				path: 'ldap',
@@ -710,7 +662,6 @@
 						allow: {
 							role: [ROLE.Owner],
 						},
->>>>>>> 536d8109
 					},
 				},
 			},
@@ -745,6 +696,28 @@
 		},
 	},
 	{
+		path: 'version-control',
+		name: VIEWS.VERSION_CONTROL,
+		components: {
+			settingsView: SettingsVersionControl,
+		},
+		meta: {
+			telemetry: {
+				pageCategory: 'settings',
+				getProperties(route: Route) {
+					return {
+						feature: 'vc',
+					};
+				},
+			},
+			permissions: {
+				allow: {
+					loginStatus: [LOGIN_STATUS.LoggedIn],
+				},
+			},
+		},
+	},
+	{
 		path: '*',
 		name: VIEWS.NOT_FOUND,
 		component: ErrorView,
